//
// Copyright 2021, Offchain Labs, Inc. All rights reserved.
//

package precompiles

import (
	"errors"
	"github.com/ethereum/go-ethereum/core/types"
	"math/big"

	"github.com/ethereum/go-ethereum/params"
	"github.com/offchainlabs/arbstate/arbos/retryables"
	"github.com/offchainlabs/arbstate/util"
)

type ArbRetryableTx struct {
	Address                 addr
	TicketCreated           func(ctx, mech, [32]byte) error
	LifetimeExtended        func(ctx, mech, [32]byte, huge) error
	RedeemScheduled         func(ctx, mech, [32]byte, [32]byte, uint64, uint64, addr, [32]byte) error
	Redeemed                func(ctx, mech, [32]byte) error
	Canceled                func(ctx, mech, [32]byte) error
<<<<<<< HEAD
	TicketCreatedGasCost    func([32]byte) uint64
	LifetimeExtendedGasCost func([32]byte, huge) uint64
	RedeemScheduledGasCost  func([32]byte, [32]byte, uint64, uint64, addr, [32]byte) uint64
	RedeemedGasCost         func([32]byte) uint64
	CanceledGasCost         func([32]byte) uint64
=======
	TicketCreatedGasCost    func([32]byte) (uint64, error)
	LifetimeExtendedGasCost func([32]byte, huge) (uint64, error)
	RedeemScheduledGasCost  func([32]byte, [32]byte, uint64, uint64, addr) (uint64, error)
	RedeemedGasCost         func([32]byte) (uint64, error)
	CanceledGasCost         func([32]byte) (uint64, error)
>>>>>>> 42158f87
}

var NotFoundError = errors.New("ticketId not found")

func (con ArbRetryableTx) Cancel(c ctx, evm mech, ticketId [32]byte) error {
	retryableState := c.state.RetryableState()
	retryable, err := retryableState.OpenRetryable(ticketId, evm.Context.Time.Uint64())
	if err != nil {
		return err
	}
	if retryable == nil {
		return NotFoundError
	}
	beneficiary, err := retryable.Beneficiary()
	if err != nil {
		return err
	}
	if c.caller != beneficiary {
		return errors.New("only the beneficiary may cancel a retryable")
	}

	// no refunds are given for deleting retryables because they use rented space
	_, err = retryableState.DeleteRetryable(ticketId)
	if err != nil {
		return err
	}
	return con.Canceled(c, evm, ticketId)
}

func (con ArbRetryableTx) GetBeneficiary(c ctx, evm mech, ticketId [32]byte) (addr, error) {
	retryableState := c.state.RetryableState()
	retryable, err := retryableState.OpenRetryable(ticketId, evm.Context.Time.Uint64())
	if err != nil {
		return addr{}, err
	}
	if retryable == nil {
		return addr{}, NotFoundError
	}
	return retryable.Beneficiary()
}

func (con ArbRetryableTx) GetLifetime(c ctx, evm mech) (huge, error) {
	// there's no need to burn gas for something this cheap
	return big.NewInt(retryables.RetryableLifetimeSeconds), nil
}

func (con ArbRetryableTx) GetTimeout(c ctx, evm mech, ticketId [32]byte) (huge, error) {
	retryableState := c.state.RetryableState()
	retryable, err := retryableState.OpenRetryable(ticketId, evm.Context.Time.Uint64())
	if err != nil {
		return nil, err
	}
	if retryable == nil {
		return nil, NotFoundError
	}
	timeout, err := retryable.Timeout()
	if err != nil {
		return nil, err
	}
	return big.NewInt(int64(timeout)), nil
}

func (con ArbRetryableTx) Keepalive(c ctx, evm mech, ticketId [32]byte) (huge, error) {

	// charge for the expiry update
	retryableState := c.state.RetryableState()
	nbytes, err := retryableState.RetryableSizeBytes(ticketId, evm.Context.Time.Uint64())
	if err != nil {
		return nil, err
	}
	if nbytes == 0 {
		return nil, NotFoundError
	}
	updateCost := util.WordsForBytes(nbytes) * params.SstoreSetGas / 100
	if err := c.Burn(updateCost); err != nil {
		return big.NewInt(0), err
	}

	currentTime := evm.Context.Time.Uint64()
	window := currentTime + retryables.RetryableLifetimeSeconds
	err = retryableState.Keepalive(ticketId, currentTime, window, retryables.RetryableLifetimeSeconds)
	if err != nil {
		return big.NewInt(0), err
	}

	retryable, err := retryableState.OpenRetryable(ticketId, currentTime)
	if err != nil {
		return nil, err
	}
	newTimeout, err := retryable.Timeout()
	if err != nil {
		return nil, err
	}
	err = con.LifetimeExtended(c, evm, ticketId, big.NewInt(int64(newTimeout)))
	if err != nil {
		return nil, err
	}
	return big.NewInt(int64(newTimeout)), nil
}

func (con ArbRetryableTx) Redeem(c ctx, evm mech, ticketId [32]byte) ([32]byte, error) {
	retryableState := c.state.RetryableState()
	byteCount, err := retryableState.RetryableSizeBytes(ticketId, evm.Context.Time.Uint64())
	if err != nil {
		return hash{}, err
	}
	writeBytes := util.WordsForBytes(byteCount)
	if err := c.Burn(params.SloadGas * writeBytes); err != nil {
		return hash{}, err
	}

	retryable, err := retryableState.OpenRetryable(ticketId, evm.Context.Time.Uint64())
	if err != nil {
		return hash{}, err
	}
	if retryable == nil {
		return hash{}, NotFoundError
	}
	sequenceNum, err := retryable.IncrementNumTries()
	if err != nil {
		return hash{}, err
	}
	attemptUniquifier := retryables.UniquifierForRedeemAttempt(ticketId, sequenceNum)

	retryTxInner, err := retryable.MakeTx(
		evm.ChainConfig().ChainID,
		attemptUniquifier,
		evm.GasPrice,
		0, // will fill this in below
		ticketId,
		c.caller,
	)
	if err != nil {
		return hash{}, err
	}

	// figure out how much gas the event issuance will cost, and reduce the donated gas amount in the event
	//     by that much, so that we'll donate the correct amount of gas
	eventCost := con.RedeemScheduledGasCost(hash{}, hash{}, 0, 0, addr{}, hash{})
	if c.gasLeft < eventCost {
		return hash{}, c.Burn(eventCost) // Burn will use all gas and generate an out-of-gas error
	}
	gasToDonate := c.gasLeft - eventCost
	if gasToDonate < params.TxGas {
		return hash{}, errors.New("Not enough gas to redeem retryable")
	}

	// fix up the gas in the retry
	retryTxInner.Gas = gasToDonate

	retryTx := types.NewTx(retryTxInner)
	retryTxHash := retryTx.Hash()

	err = con.RedeemScheduled(c, evm, ticketId, retryTxHash, sequenceNum, c.gasLeft, c.caller, attemptUniquifier)
	if err != nil {
		return hash{}, err
	}

<<<<<<< HEAD
	// now donate the remaining gas to the retry
	// to do this, we burn the gas here, but add it back into the gas pool just before the retry runs
	// the gas payer for this transaction will get a credit for the wei they paid for this gas, when the retry occurs
	if err := c.Burn(gasToDonate); err != nil {
		return hash{}, err
	}

	return retryTxHash, nil
=======
	// To prepare for the enqueued retry event, we burn gas here, adding it back to the pool right before retrying.
	// The gas payer for this tx will get a credit for the wei they paid for this gas when retrying.

	// We want to donate as much gas as we can to the retry, but to do this safely the user must not run out
	// of gas later. Since the only charge that happens after this method returns is for encoding the return
	// result, we'll donate all but that known cost to the retry.

	// ensure the user will be able to pay for the return result
	gasCostToReturnResult := 32 * params.CopyGas
	if c.gasLeft < gasCostToReturnResult {
		return hash{}, c.Burn(gasCostToReturnResult)
	}

	if err := c.Burn(c.gasLeft - gasCostToReturnResult); err != nil {
		return hash{}, err
	}
	return redeemTxId, nil
>>>>>>> 42158f87
}<|MERGE_RESOLUTION|>--- conflicted
+++ resolved
@@ -21,19 +21,11 @@
 	RedeemScheduled         func(ctx, mech, [32]byte, [32]byte, uint64, uint64, addr, [32]byte) error
 	Redeemed                func(ctx, mech, [32]byte) error
 	Canceled                func(ctx, mech, [32]byte) error
-<<<<<<< HEAD
-	TicketCreatedGasCost    func([32]byte) uint64
-	LifetimeExtendedGasCost func([32]byte, huge) uint64
-	RedeemScheduledGasCost  func([32]byte, [32]byte, uint64, uint64, addr, [32]byte) uint64
-	RedeemedGasCost         func([32]byte) uint64
-	CanceledGasCost         func([32]byte) uint64
-=======
 	TicketCreatedGasCost    func([32]byte) (uint64, error)
 	LifetimeExtendedGasCost func([32]byte, huge) (uint64, error)
-	RedeemScheduledGasCost  func([32]byte, [32]byte, uint64, uint64, addr) (uint64, error)
+	RedeemScheduledGasCost  func([32]byte, [32]byte, uint64, uint64, addr, [32]byte) (uint64, error)
 	RedeemedGasCost         func([32]byte) (uint64, error)
 	CanceledGasCost         func([32]byte) (uint64, error)
->>>>>>> 42158f87
 }
 
 var NotFoundError = errors.New("ticketId not found")
@@ -172,11 +164,15 @@
 
 	// figure out how much gas the event issuance will cost, and reduce the donated gas amount in the event
 	//     by that much, so that we'll donate the correct amount of gas
-	eventCost := con.RedeemScheduledGasCost(hash{}, hash{}, 0, 0, addr{}, hash{})
-	if c.gasLeft < eventCost {
+	eventCost, err := con.RedeemScheduledGasCost(hash{}, hash{}, 0, 0, addr{}, hash{})
+	if err != nil {
+		return hash{}, err
+	}
+	gasCostToReturnResult := 32 * params.CopyGas
+	if c.gasLeft < eventCost+gasCostToReturnResult {
 		return hash{}, c.Burn(eventCost) // Burn will use all gas and generate an out-of-gas error
 	}
-	gasToDonate := c.gasLeft - eventCost
+	gasToDonate := c.gasLeft - (eventCost + gasCostToReturnResult)
 	if gasToDonate < params.TxGas {
 		return hash{}, errors.New("Not enough gas to redeem retryable")
 	}
@@ -192,32 +188,11 @@
 		return hash{}, err
 	}
 
-<<<<<<< HEAD
-	// now donate the remaining gas to the retry
-	// to do this, we burn the gas here, but add it back into the gas pool just before the retry runs
-	// the gas payer for this transaction will get a credit for the wei they paid for this gas, when the retry occurs
+	// To prepare for the enqueued retry event, we burn gas here, adding it back to the pool right before retrying.
+	// The gas payer for this tx will get a credit for the wei they paid for this gas when retrying.
+	// We burn as much gas as we can, leaving only enough to pay for copying out the return data.
 	if err := c.Burn(gasToDonate); err != nil {
 		return hash{}, err
 	}
-
 	return retryTxHash, nil
-=======
-	// To prepare for the enqueued retry event, we burn gas here, adding it back to the pool right before retrying.
-	// The gas payer for this tx will get a credit for the wei they paid for this gas when retrying.
-
-	// We want to donate as much gas as we can to the retry, but to do this safely the user must not run out
-	// of gas later. Since the only charge that happens after this method returns is for encoding the return
-	// result, we'll donate all but that known cost to the retry.
-
-	// ensure the user will be able to pay for the return result
-	gasCostToReturnResult := 32 * params.CopyGas
-	if c.gasLeft < gasCostToReturnResult {
-		return hash{}, c.Burn(gasCostToReturnResult)
-	}
-
-	if err := c.Burn(c.gasLeft - gasCostToReturnResult); err != nil {
-		return hash{}, err
-	}
-	return redeemTxId, nil
->>>>>>> 42158f87
 }