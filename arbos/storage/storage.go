--- conflicted
+++ resolved
@@ -141,18 +141,13 @@
 	return s.GetUint64(util.UintToHash(key))
 }
 
-<<<<<<< HEAD
-func (store *Storage) GetUint32(key common.Hash) (uint32, error) {
-	value, err := store.Get(key)
+func (s *Storage) GetUint32(key common.Hash) (uint32, error) {
+	value, err := s.Get(key)
 	return uint32(value.Big().Uint64()), err
 }
 
-func (store *Storage) Set(key common.Hash, value common.Hash) error {
-	if store.burner.ReadOnly() {
-=======
 func (s *Storage) Set(key common.Hash, value common.Hash) error {
 	if s.burner.ReadOnly() {
->>>>>>> a20a1c70
 		log.Error("Read-only burner attempted to mutate state", "key", key, "value", value)
 		return vm.ErrWriteProtection
 	}
@@ -167,38 +162,28 @@
 	return nil
 }
 
-<<<<<<< HEAD
-func (store *Storage) SetUint64(key common.Hash, value uint64) error {
-	return store.Set(key, util.UintToHash(value))
-}
-
-func (store *Storage) SetByUint64(key uint64, value common.Hash) error {
-	return store.Set(util.UintToHash(key), value)
-=======
+func (s *Storage) SetUint64(key common.Hash, value uint64) error {
+	return s.Set(key, util.UintToHash(value))
+}
+
 func (s *Storage) SetByUint64(key uint64, value common.Hash) error {
 	return s.Set(util.UintToHash(key), value)
->>>>>>> a20a1c70
 }
 
 func (s *Storage) SetUint64ByUint64(key uint64, value uint64) error {
 	return s.Set(util.UintToHash(key), util.UintToHash(value))
 }
 
-<<<<<<< HEAD
-func (store *Storage) SetUint32(key common.Hash, value uint32) error {
-	return store.Set(key, util.UintToHash(uint64(value)))
-}
-
-func (store *Storage) SetByUint32(key uint32, value common.Hash) error {
-	return store.Set(util.UintToHash(uint64(key)), value)
-}
-
-func (store *Storage) Clear(key common.Hash) error {
-	return store.Set(key, common.Hash{})
-=======
+func (s *Storage) SetUint32(key common.Hash, value uint32) error {
+	return s.Set(key, util.UintToHash(uint64(value)))
+}
+
+func (s *Storage) SetByUint32(key uint32, value common.Hash) error {
+	return s.Set(util.UintToHash(uint64(key)), value)
+}
+
 func (s *Storage) Clear(key common.Hash) error {
 	return s.Set(key, common.Hash{})
->>>>>>> a20a1c70
 }
 
 func (s *Storage) ClearByUint64(key uint64) error {
@@ -314,21 +299,16 @@
 	return s.ClearByUint64(0)
 }
 
-<<<<<<< HEAD
-func (store *Storage) GetCodeHash(address common.Address) (common.Hash, error) {
-	err := store.burner.Burn(StorageCodeHashCost)
+func (s *Storage) GetCodeHash(address common.Address) (common.Hash, error) {
+	err := s.burner.Burn(StorageCodeHashCost)
 	if err != nil {
 		return common.Hash{}, err
 	}
-	return store.db.GetCodeHash(address), nil
-}
-
-func (store *Storage) Burner() burn.Burner {
-	return store.burner // not public because these should never be changed once set
-=======
+	return s.db.GetCodeHash(address), nil
+}
+
 func (s *Storage) Burner() burn.Burner {
 	return s.burner // not public because these should never be changed once set
->>>>>>> a20a1c70
 }
 
 func (s *Storage) Keccak(data ...[]byte) ([]byte, error) {
@@ -455,8 +435,8 @@
 	backing StorageBackedUint64
 }
 
-func (store *Storage) OpenStorageBackedUBips(offset uint64) StorageBackedUBips {
-	return StorageBackedUBips{StorageBackedUint64{store.NewSlot(offset)}}
+func (s *Storage) OpenStorageBackedUBips(offset uint64) StorageBackedUBips {
+	return StorageBackedUBips{StorageBackedUint64{s.NewSlot(offset)}}
 }
 
 func (sbu *StorageBackedUBips) Get() (arbmath.UBips, error) {
@@ -472,8 +452,8 @@
 	StorageSlot
 }
 
-func (store *Storage) OpenStorageBackedUint16(offset uint64) StorageBackedUint16 {
-	return StorageBackedUint16{store.NewSlot(offset)}
+func (s *Storage) OpenStorageBackedUint16(offset uint64) StorageBackedUint16 {
+	return StorageBackedUint16{s.NewSlot(offset)}
 }
 
 func (sbu *StorageBackedUint16) Get() (uint16, error) {
@@ -494,8 +474,8 @@
 	StorageSlot
 }
 
-func (store *Storage) OpenStorageBackedUint24(offset uint64) StorageBackedUint24 {
-	return StorageBackedUint24{store.NewSlot(offset)}
+func (s *Storage) OpenStorageBackedUint24(offset uint64) StorageBackedUint24 {
+	return StorageBackedUint24{s.NewSlot(offset)}
 }
 
 func (sbu *StorageBackedUint24) Get() (arbmath.Uint24, error) {
@@ -512,8 +492,8 @@
 	StorageSlot
 }
 
-func (store *Storage) OpenStorageBackedUint32(offset uint64) StorageBackedUint32 {
-	return StorageBackedUint32{store.NewSlot(offset)}
+func (s *Storage) OpenStorageBackedUint32(offset uint64) StorageBackedUint32 {
+	return StorageBackedUint32{s.NewSlot(offset)}
 }
 
 func (sbu *StorageBackedUint32) Get() (uint32, error) {
