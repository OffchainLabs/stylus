// Copyright 2021-2022, Offchain Labs, Inc.
// For license information, see https://github.com/nitro/blob/master/LICENSE

package staker

import (
	"context"
	"fmt"
	"sync"
	"sync/atomic"
	"time"

	"github.com/pkg/errors"
	flag "github.com/spf13/pflag"

	"github.com/ethereum/go-ethereum/common"
	"github.com/ethereum/go-ethereum/core/types"
	"github.com/ethereum/go-ethereum/ethdb"
	"github.com/ethereum/go-ethereum/log"
	"github.com/ethereum/go-ethereum/metrics"
	"github.com/ethereum/go-ethereum/rlp"
	"github.com/offchainlabs/nitro/arbos/arbostypes"
	"github.com/offchainlabs/nitro/arbutil"
	"github.com/offchainlabs/nitro/util/stopwaiter"
	"github.com/offchainlabs/nitro/validator"
)

var (
	validatorPendingValidationsGauge   = metrics.NewRegisteredGauge("arb/validator/validations/pending", nil)
	validatorValidValidationsCounter   = metrics.NewRegisteredCounter("arb/validator/validations/valid", nil)
	validatorFailedValidationsCounter  = metrics.NewRegisteredCounter("arb/validator/validations/failed", nil)
	validatorLastBlockInLastBatchGauge = metrics.NewRegisteredGauge("arb/validator/last_block_in_last_batch", nil)
	validatorLastBlockValidatedGauge   = metrics.NewRegisteredGauge("arb/validator/last_block_validated", nil)
)

type BlockValidator struct {
	stopwaiter.StopWaiter
	*StatelessBlockValidator

	validations      sync.Map
	sequencerBatches sync.Map

	// acquiring multiple Mutexes must be done in order:
	reorgMutex              sync.Mutex
	batchMutex              sync.Mutex
	blockMutex              sync.Mutex
	lastBlockValidatedMutex sync.Mutex

	reorgsPending int32 // atomic

	earliestBatchKept uint64 // atomic
	nextBatchKept     uint64 // behind batchMutex, 1 + the last batch number kept

	// protected by reorgMutex
	globalPosNextSend GlobalStatePosition

	// protected by BlockMutex:
	nextBlockToValidate      uint64
	lastValidationEntryBlock uint64

	// behind lastBlockValidatedMutex
	lastBlockValidatedUnknown bool
	lastBlockValidated        uint64 // also atomic
	lastBlockValidatedHash    common.Hash

	config BlockValidatorConfigFetcher

	sendValidationsChan chan struct{}
	progressChan        chan uint64

	lastHeaderForPrepareState *types.Header

	// recentValid holds one recently valid header, to commit it to DB on shutdown
	recentValidMutex   sync.Mutex
	awaitingValidation *types.Header
	validHeader        *types.Header

	fatalErr chan<- error
}

type BlockValidatorConfig struct {
	Enable                   bool                          `koanf:"enable"`
	URL                      string                        `koanf:"url"`
	JWTSecret                string                        `koanf:"jwtsecret"`
	ValidationPoll           time.Duration                 `koanf:"check-validations-poll" reload:"hot"`
	PrerecordedBlocks        uint64                        `koanf:"prerecorded-blocks" reload:"hot"`
	ForwardBlocks            uint64                        `koanf:"forward-blocks" reload:"hot"`
	CurrentModuleRoot        string                        `koanf:"current-module-root"`         // TODO(magic) requires reinitialization on hot reload
	PendingUpgradeModuleRoot string                        `koanf:"pending-upgrade-module-root"` // TODO(magic) requires StatelessBlockValidator recreation on hot reload
	FailureIsFatal           bool                          `koanf:"failure-is-fatal" reload:"hot"`
	Dangerous                BlockValidatorDangerousConfig `koanf:"dangerous"`
}

type BlockValidatorDangerousConfig struct {
	ResetBlockValidation bool `koanf:"reset-block-validation"`
}

type BlockValidatorConfigFetcher func() *BlockValidatorConfig

func BlockValidatorConfigAddOptions(prefix string, f *flag.FlagSet) {
	f.Bool(prefix+".enable", DefaultBlockValidatorConfig.Enable, "enable block-by-block validation")
	f.String(prefix+".url", DefaultBlockValidatorConfig.URL, "url for valiation")
	f.String(prefix+".jwtsecret", DefaultBlockValidatorConfig.JWTSecret, "path to file with jwtsecret for validation - empty disables jwt, 'self' uses the server's jwt")
	f.Duration(prefix+".check-validations-poll", DefaultBlockValidatorConfig.ValidationPoll, "poll time to check validations")
	f.Uint64(prefix+".forward-blocks", DefaultBlockValidatorConfig.ForwardBlocks, "prepare entries for up to that many blocks ahead of validation (small footprint)")
	f.Uint64(prefix+".prerecorded-blocks", DefaultBlockValidatorConfig.PrerecordedBlocks, "record that many blocks ahead of validation (larger footprint)")
	f.String(prefix+".current-module-root", DefaultBlockValidatorConfig.CurrentModuleRoot, "current wasm module root ('current' read from chain, 'latest' from machines/latest dir, or provide hash)")
	f.String(prefix+".pending-upgrade-module-root", DefaultBlockValidatorConfig.PendingUpgradeModuleRoot, "pending upgrade wasm module root to additionally validate (hash, 'latest' or empty)")
	f.Bool(prefix+".failure-is-fatal", DefaultBlockValidatorConfig.FailureIsFatal, "failing a validation is treated as a fatal error")
	BlockValidatorDangerousConfigAddOptions(prefix+".dangerous", f)
}

func BlockValidatorDangerousConfigAddOptions(prefix string, f *flag.FlagSet) {
	f.Bool(prefix+".reset-block-validation", DefaultBlockValidatorDangerousConfig.ResetBlockValidation, "resets block-by-block validation, starting again at genesis")
}

var DefaultBlockValidatorConfig = BlockValidatorConfig{
	Enable:                   false,
	URL:                      "ws://127.0.0.1:8549/",
	JWTSecret:                "self",
	ValidationPoll:           time.Second,
	ForwardBlocks:            1024,
	PrerecordedBlocks:        128,
	CurrentModuleRoot:        "current",
	PendingUpgradeModuleRoot: "latest",
	FailureIsFatal:           true,
	Dangerous:                DefaultBlockValidatorDangerousConfig,
}

var TestBlockValidatorConfig = BlockValidatorConfig{
	Enable:                   false,
	URL:                      "",
	JWTSecret:                "",
	ValidationPoll:           100 * time.Millisecond,
	ForwardBlocks:            128,
	PrerecordedBlocks:        64,
	CurrentModuleRoot:        "latest",
	PendingUpgradeModuleRoot: "latest",
	FailureIsFatal:           true,
	Dangerous:                DefaultBlockValidatorDangerousConfig,
}

var DefaultBlockValidatorDangerousConfig = BlockValidatorDangerousConfig{
	ResetBlockValidation: false,
}

type valStatusField uint32

const (
	Unprepared valStatusField = iota
	RecordSent
	RecordFailed
	Prepared
	ValidationSent
	Failed
	Valid
)

type validationStatus struct {
	Status uint32                    // atomic: value is one of validationStatus*
	Cancel func()                    // non-atomic: only read/written to with reorg mutex
	Entry  *validationEntry          // non-atomic: only read if Status >= validationStatusPrepared
	Runs   []validator.ValidationRun // if status >= ValidationSent
}

func (s *validationStatus) setStatus(val valStatusField) {
	atomic.StoreUint32(&s.Status, uint32(val))
}

func (s *validationStatus) getStatus() valStatusField {
	uintStat := atomic.LoadUint32(&s.Status)
	return valStatusField(uintStat)
}

func (s *validationStatus) replaceStatus(old, new valStatusField) bool {
	return atomic.CompareAndSwapUint32(&s.Status, uint32(old), uint32(new))
}

func NewBlockValidator(
	statelessBlockValidator *StatelessBlockValidator,
	inbox InboxTrackerInterface,
	streamer TransactionStreamerInterface,
	reorgingToBlock *types.Block,
	config BlockValidatorConfigFetcher,
	fatalErr chan<- error,
) (*BlockValidator, error) {
	validator := &BlockValidator{
		StatelessBlockValidator: statelessBlockValidator,
		sendValidationsChan:     make(chan struct{}, 1),
		progressChan:            make(chan uint64, 1),
		config:                  config,
		fatalErr:                fatalErr,
	}
	err := validator.readLastBlockValidatedDbInfo(reorgingToBlock)
	if err != nil {
		return nil, err
	}
	streamer.SetBlockValidator(validator)
	inbox.SetBlockValidator(validator)
	return validator, nil
}

func (v *BlockValidator) possiblyFatal(err error) {
	if v.Stopped() {
		return
	}
	if err == nil {
		return
	}
	log.Error("Error during validation", "err", err)
	if v.config().FailureIsFatal {
		select {
		case v.fatalErr <- err:
		default:
		}
	}
}

func (v *BlockValidator) triggerSendValidations() {
	select {
	case v.sendValidationsChan <- struct{}{}:
	default:
	}
}

func (v *BlockValidator) recentlyValid(header *types.Header) {
	v.recentValidMutex.Lock()
	defer v.recentValidMutex.Unlock()
	if v.awaitingValidation == nil {
		return
	}
	if v.awaitingValidation.Number.Cmp(header.Number) > 0 {
		return
	}
	if v.validHeader != nil {
		v.recordingDatabase.Dereference(v.validHeader)
	}
	v.validHeader = v.awaitingValidation
	v.awaitingValidation = nil
}

func (v *BlockValidator) recentStateComputed(header *types.Header) {
	v.recentValidMutex.Lock()
	defer v.recentValidMutex.Unlock()
	if v.awaitingValidation != nil {
		return
	}
	_, err := v.recordingDatabase.StateFor(header)
	if err != nil {
		log.Error("failed to get state for block while validating", "err", err, "blockNum", header.Number, "hash", header.Hash())
		return
	}
	v.awaitingValidation = header
}

func (v *BlockValidator) recentShutdown() error {
	v.recentValidMutex.Lock()
	defer v.recentValidMutex.Unlock()
	if v.validHeader == nil {
		return nil
	}
	err := v.recordingDatabase.WriteStateToDatabase(v.validHeader)
	v.recordingDatabase.Dereference(v.validHeader)
	return err
}

func ReadLastValidatedFromDb(db ethdb.Database) (*LastBlockValidatedDbInfo, error) {
	exists, err := db.Has(lastBlockValidatedInfoKey)
	if err != nil {
		return nil, err
	}
	if !exists {
		return nil, nil
	}

	infoBytes, err := db.Get(lastBlockValidatedInfoKey)
	if err != nil {
		return nil, err
	}

	var info LastBlockValidatedDbInfo
	err = rlp.DecodeBytes(infoBytes, &info)
	if err != nil {
		return nil, err
	}
	return &info, nil
}

// only called by NewBlockValidator
func (v *BlockValidator) readLastBlockValidatedDbInfo(reorgingToBlock *types.Block) error {
	v.reorgMutex.Lock()
	defer v.reorgMutex.Unlock()

	v.blockMutex.Lock()
	defer v.blockMutex.Unlock()

	v.lastBlockValidatedMutex.Lock()
	defer v.lastBlockValidatedMutex.Unlock()

	exists, err := v.db.Has(lastBlockValidatedInfoKey)
	if err != nil {
		return err
	}

	if !exists || v.config().Dangerous.ResetBlockValidation {
		// The db contains no validation info; start from the beginning.
		// TODO: this skips validating the genesis block.
		atomic.StoreUint64(&v.lastBlockValidated, v.genesisBlockNum)
		validatorLastBlockValidatedGauge.Update(int64(v.genesisBlockNum))
		genesisBlock := v.blockchain.GetBlockByNumber(v.genesisBlockNum)
		if genesisBlock == nil {
			return fmt.Errorf("blockchain missing genesis block number %v", v.genesisBlockNum)
		}

		v.lastBlockValidatedHash = genesisBlock.Hash()
		v.nextBlockToValidate = v.genesisBlockNum + 1
		v.globalPosNextSend = GlobalStatePosition{
			BatchNumber: 1,
			PosInBatch:  0,
		}
		return nil
	}

	info, err := ReadLastValidatedFromDb(v.db)
	if err != nil {
		return err
	}

	if reorgingToBlock != nil && reorgingToBlock.NumberU64() >= info.BlockNumber {
		// Disregard this reorg as it doesn't affect the last validated block
		reorgingToBlock = nil
	}

	if reorgingToBlock == nil {
		expectedHash := v.blockchain.GetCanonicalHash(info.BlockNumber)
		if expectedHash != info.BlockHash && (expectedHash != common.Hash{}) {
			return fmt.Errorf("last validated block %v stored with hash %v, but blockchain has hash %v", info.BlockNumber, info.BlockHash, expectedHash)
		}
	}

	atomic.StoreUint64(&v.lastBlockValidated, info.BlockNumber)
	validatorLastBlockValidatedGauge.Update(int64(info.BlockNumber))
	v.lastBlockValidatedHash = info.BlockHash
	v.nextBlockToValidate = v.lastBlockValidated + 1
	v.globalPosNextSend = info.AfterPosition

	if reorgingToBlock != nil {
		err = v.reorgToBlockImpl(reorgingToBlock.NumberU64(), reorgingToBlock.Hash())
		if err != nil {
			return err
		}
	}

	return nil
}

func (v *BlockValidator) sendRecord(s *validationStatus, mustDeref bool) error {
	if !v.Started() {
		// this could only be sent by NewBlock, so mustDeref is not sent
		return nil
	}
	prevHeader := s.Entry.PrevBlockHeader
	if !s.replaceStatus(Unprepared, RecordSent) {
		if mustDeref {
			v.recordingDatabase.Dereference(prevHeader)
		}
		return errors.Errorf("failed status check for send record. Status: %v", s.getStatus())
	}
	v.LaunchThread(func(ctx context.Context) {
		if mustDeref {
			defer v.recordingDatabase.Dereference(prevHeader)
		}
		err := v.ValidationEntryRecord(ctx, s.Entry, true)
		if ctx.Err() != nil {
			return
		}
		if err != nil {
			s.replaceStatus(RecordSent, RecordFailed) // after that - could be removed from validations map
			log.Error("Error while recording", "err", err, "status", s.getStatus())
			return
		}
		v.recentStateComputed(prevHeader)
		v.recordingDatabase.Dereference(prevHeader) // removes the reference added by ValidationEntryRecord
		if !s.replaceStatus(RecordSent, Prepared) {
			log.Error("Fault trying to update validation with recording", "entry", s.Entry, "status", s.getStatus())
			return
		}
		v.triggerSendValidations()
	})
	return nil
}

<<<<<<< HEAD
func (v *BlockValidator) newValidationStatus(prevHeader, header *types.Header, msg *arbstate.MessageWithMetadata) (*validationStatus, error) {
	entry, err := newValidationEntry(prevHeader, header, msg, v.blockchain.Config())
=======
func (v *BlockValidator) newValidationStatus(prevHeader, header *types.Header, msg *arbostypes.MessageWithMetadata) (*validationStatus, error) {
	entry, err := newValidationEntry(prevHeader, header, msg)
>>>>>>> 737add4a
	if err != nil {
		return nil, err
	}
	status := &validationStatus{
		Status: uint32(Unprepared),
		Entry:  entry,
	}
	return status, nil
}

func (v *BlockValidator) NewBlock(block *types.Block, prevHeader *types.Header, msg arbostypes.MessageWithMetadata) {
	v.blockMutex.Lock()
	defer v.blockMutex.Unlock()
	blockNum := block.NumberU64()
	v.lastBlockValidatedMutex.Lock()
	if blockNum < v.lastBlockValidated {
		v.lastBlockValidatedMutex.Unlock()
		return
	}
	if v.lastBlockValidatedUnknown {
		if block.Hash() == v.lastBlockValidatedHash {
			v.lastBlockValidated = blockNum
			validatorLastBlockValidatedGauge.Update(int64(blockNum))
			v.nextBlockToValidate = blockNum + 1
			v.lastBlockValidatedUnknown = false
			log.Info("Block building caught up to staker", "blockNr", v.lastBlockValidated, "blockHash", v.lastBlockValidatedHash)
			// note: this block is already valid
		}
		v.lastBlockValidatedMutex.Unlock()
		return
	}
	if v.nextBlockToValidate+v.config().ForwardBlocks <= blockNum {
		v.lastBlockValidatedMutex.Unlock()
		return
	}
	v.lastBlockValidatedMutex.Unlock()
	status, err := v.newValidationStatus(prevHeader, block.Header(), &msg)
	if err != nil {
		log.Error("failed creating validation status", "err", err)
		return
	}
	// It's fine to separately load and then store as we have the blockMutex acquired
	_, present := v.validations.Load(blockNum)
	if present {
		return
	}
	v.validations.Store(blockNum, status)
	if v.lastValidationEntryBlock < blockNum {
		v.lastValidationEntryBlock = blockNum
	}
	v.triggerSendValidations()
}

//nolint:gosec
func (v *BlockValidator) writeToFile(validationEntry *validationEntry, moduleRoot common.Hash) error {
	input, err := validationEntry.ToInput()
	if err != nil {
		return err
	}
	expOut, err := validationEntry.expectedEnd()
	if err != nil {
		return err
	}
	_, err = v.execSpawner.WriteToFile(input, expOut, moduleRoot).Await(v.GetContext())
	return err
}

func (v *BlockValidator) SetCurrentWasmModuleRoot(hash common.Hash) error {
	v.blockMutex.Lock()
	v.moduleMutex.Lock()
	defer v.blockMutex.Unlock()
	defer v.moduleMutex.Unlock()

	if (hash == common.Hash{}) {
		return errors.New("trying to set zero as wsmModuleRoot")
	}
	if hash == v.currentWasmModuleRoot {
		return nil
	}
	if (v.currentWasmModuleRoot == common.Hash{}) {
		v.currentWasmModuleRoot = hash
		return nil
	}
	if v.pendingWasmModuleRoot == hash {
		log.Info("Block validator: detected progressing to pending machine", "hash", hash)
		v.currentWasmModuleRoot = hash
		return nil
	}
	if v.config().CurrentModuleRoot != "current" {
		return nil
	}
	return fmt.Errorf(
		"unexpected wasmModuleRoot! cannot validate! found %v , current %v, pending %v",
		hash, v.currentWasmModuleRoot, v.pendingWasmModuleRoot,
	)
}

var ErrValidationCanceled = errors.New("validation of block cancelled")

func (v *BlockValidator) sendValidations(ctx context.Context) {
	v.reorgMutex.Lock()
	defer v.reorgMutex.Unlock()
	var batchCount uint64
	wasmRoots := v.GetModuleRootsToValidate()
	room := 100 // even if there is more room then that it's fine
	for _, spawner := range v.validationSpawners {
		here := spawner.Room() / len(wasmRoots)
		if here <= 0 {
			return
		}
		if here < room {
			room = here
		}
	}
	for atomic.LoadInt32(&v.reorgsPending) == 0 {
		if room <= 0 {
			return
		}
		if batchCount <= v.globalPosNextSend.BatchNumber {
			var err error
			batchCount, err = v.inboxTracker.GetBatchCount()
			if err != nil {
				log.Error("validator failed to get message count", "err", err)
				return
			}
			if batchCount <= v.globalPosNextSend.BatchNumber {
				return
			}
		}
		seqBatchEntry, haveBatch := v.sequencerBatches.Load(v.globalPosNextSend.BatchNumber)
		if !haveBatch && batchCount == v.globalPosNextSend.BatchNumber+1 {
			// This is the latest batch.
			// Wait a bit to see if the inbox tracker populates this sequencer batch,
			// but if it's still missing after this wait, we'll query it from the inbox reader.
			time.Sleep(time.Second)
			seqBatchEntry, haveBatch = v.sequencerBatches.Load(v.globalPosNextSend.BatchNumber)
		}
		if !haveBatch {
			seqMsg, err := v.inboxReader.GetSequencerMessageBytes(ctx, v.globalPosNextSend.BatchNumber)
			if err != nil {
				log.Error("validator failed to read sequencer message", "err", err)
				return
			}
			v.ProcessBatches(v.globalPosNextSend.BatchNumber, [][]byte{seqMsg})
			seqBatchEntry = seqMsg
		}
		v.blockMutex.Lock()
		v.lastBlockValidatedMutex.Lock()
		if v.lastBlockValidatedUnknown {
			firstMsgInBatch := arbutil.MessageIndex(0)
			if v.globalPosNextSend.BatchNumber > 0 {
				var err error
				firstMsgInBatch, err = v.inboxTracker.GetBatchMessageCount(v.globalPosNextSend.BatchNumber - 1)
				if err != nil {
					v.lastBlockValidatedMutex.Unlock()
					v.blockMutex.Unlock()
					log.Error("validator couldnt read message count", "err", err)
					return
				}
			}
			v.lastBlockValidated = uint64(arbutil.MessageCountToBlockNumber(firstMsgInBatch+arbutil.MessageIndex(v.globalPosNextSend.PosInBatch), v.genesisBlockNum))
			validatorLastBlockValidatedGauge.Update(int64(v.lastBlockValidated))
			v.nextBlockToValidate = v.lastBlockValidated + 1
			v.lastBlockValidatedUnknown = false
			log.Info("Inbox caught up to staker", "blockNr", v.lastBlockValidated, "blockHash", v.lastBlockValidatedHash)
		}
		v.lastBlockValidatedMutex.Unlock()
		nextBlockToValidate := v.nextBlockToValidate
		v.blockMutex.Unlock()
		nextMsg := arbutil.BlockNumberToMessageCount(nextBlockToValidate, v.genesisBlockNum) - 1
		// valdationEntries is By blockNumber
		entry, found := v.validations.Load(nextBlockToValidate)
		if !found {
			return
		}
		validationStatus, ok := entry.(*validationStatus)
		if !ok || (validationStatus == nil) {
			log.Error("bad entry trying to validate batch")
			return
		}
		if validationStatus.getStatus() < Prepared {
			return
		}
		startPos, endPos, err := GlobalStatePositionsFor(v.inboxTracker, nextMsg, v.globalPosNextSend.BatchNumber)
		if err != nil {
			log.Error("failed calculating position for validation", "err", err, "msg", nextMsg, "batch", v.globalPosNextSend.BatchNumber)
			return
		}
		if startPos != v.globalPosNextSend {
			log.Error("inconsistent pos mapping", "msg", nextMsg, "expected", v.globalPosNextSend, "found", startPos)
			return
		}
		seqMsg, ok := seqBatchEntry.([]byte)
		if !ok {
			batchNum := validationStatus.Entry.StartPosition.BatchNumber
			log.Error("sequencer message bad format", "blockNr", nextBlockToValidate, "msgNum", batchNum)
			return
		}
		msgCountInBatch, err := v.inboxTracker.GetBatchMessageCount(v.globalPosNextSend.BatchNumber)
		if err != nil {
			log.Error("failed to get batch message count", "err", err, "batch", v.globalPosNextSend.BatchNumber)
			return
		}
		lastBlockInBatch := arbutil.MessageCountToBlockNumber(msgCountInBatch, v.genesisBlockNum)
		validatorLastBlockInLastBatchGauge.Update(lastBlockInBatch)
		v.LaunchThread(func(ctx context.Context) {
			validationCtx, cancel := context.WithCancel(ctx)
			defer cancel()
			validationStatus.Cancel = cancel
			err := v.ValidationEntryAddSeqMessage(ctx, validationStatus.Entry, startPos, endPos, seqMsg)
			if err != nil && validationCtx.Err() == nil {
				validationStatus.replaceStatus(Prepared, RecordFailed)
				log.Error("error preparing validation", "err", err)
				return
			}
			input, err := validationStatus.Entry.ToInput()
			if err != nil && validationCtx.Err() == nil {
				validationStatus.replaceStatus(Prepared, RecordFailed)
				log.Error("error preparing validation", "err", err)
				return
			}
			for _, moduleRoot := range wasmRoots {
				for _, spawner := range v.validationSpawners {
					run := spawner.Launch(input, moduleRoot)
					validationStatus.Runs = append(validationStatus.Runs, run)
				}
			}
			validatorPendingValidationsGauge.Inc(1)
			replaced := validationStatus.replaceStatus(Prepared, ValidationSent)
			if !replaced {
				v.possiblyFatal(errors.New("failed to set status"))
			}
		})
		room--
		v.blockMutex.Lock()
		v.nextBlockToValidate++
		v.blockMutex.Unlock()
		v.globalPosNextSend = endPos
	}
}

func (v *BlockValidator) sendRecords(ctx context.Context) {
	v.reorgMutex.Lock()
	defer v.reorgMutex.Unlock()
	v.blockMutex.Lock()
	nextRecord := v.nextBlockToValidate
	v.blockMutex.Unlock()
	for atomic.LoadInt32(&v.reorgsPending) == 0 {
		if nextRecord >= v.nextBlockToValidate+v.config().PrerecordedBlocks {
			return
		}
		entry, found := v.validations.Load(nextRecord)
		if !found {
			header := v.blockchain.GetHeaderByNumber(nextRecord)
			if header == nil {
				// This block hasn't been created yet.
				return
			}
			prevHeader := v.blockchain.GetHeaderByHash(header.ParentHash)
			if prevHeader == nil && header.ParentHash != (common.Hash{}) {
				log.Warn("failed to get prevHeader in block validator", "num", nextRecord-1, "hash", header.ParentHash)
				return
			}
			msgNum := arbutil.BlockNumberToMessageCount(nextRecord, v.genesisBlockNum) - 1
			msg, err := v.streamer.GetMessage(msgNum)
			if err != nil {
				log.Warn("failed to get message in block validator", "err", err)
				return
			}
			status, err := v.newValidationStatus(prevHeader, header, msg)
			if err != nil {
				log.Warn("failed to create validation status", "err", err)
				return
			}
			v.blockMutex.Lock()
			entry, found = v.validations.Load(nextRecord)
			if !found {
				v.validations.Store(nextRecord, status)
				entry = status
			}
			v.blockMutex.Unlock()
		}
		validationStatus, ok := entry.(*validationStatus)
		if !ok || (validationStatus == nil) {
			log.Error("bad entry trying to send recordings")
			return
		}
		currentStatus := validationStatus.getStatus()
		if currentStatus == RecordFailed {
			// retry
			v.validations.Delete(nextRecord)
			v.triggerSendValidations()
			return
		}
		if currentStatus == Unprepared {
			prevHeader := validationStatus.Entry.PrevBlockHeader
			if prevHeader != nil {
				_, err := v.recordingDatabase.GetOrRecreateState(ctx, prevHeader, stateLogFunc)
				if err != nil {
					log.Error("error trying to prepare state for recording", "err", err)
				}
				// add another reference that will be released by the record thread
				_, err = v.recordingDatabase.StateFor(prevHeader)
				if err != nil {
					log.Error("error trying re-reference state for recording", "err", err)
				}
				if v.lastHeaderForPrepareState != nil {
					v.recordingDatabase.Dereference(v.lastHeaderForPrepareState)
				}
				v.lastHeaderForPrepareState = prevHeader
			}
			err := v.sendRecord(validationStatus, true)
			if err != nil {
				log.Error("error trying to send preimage recording", "err", err)
			}
		}
		nextRecord++
	}
}

func (v *BlockValidator) writeLastValidatedToDb(blockNumber uint64, blockHash common.Hash, endPos GlobalStatePosition) error {
	info := LastBlockValidatedDbInfo{
		BlockNumber:   blockNumber,
		BlockHash:     blockHash,
		AfterPosition: endPos,
	}
	encodedInfo, err := rlp.EncodeToBytes(info)
	if err != nil {
		return err
	}
	err = v.db.Put(lastBlockValidatedInfoKey, encodedInfo)
	if err != nil {
		return err
	}
	return nil
}

func (v *BlockValidator) progressValidated() {
	v.reorgMutex.Lock()
	defer v.reorgMutex.Unlock()
	for atomic.LoadInt32(&v.reorgsPending) == 0 {
		// Reads from blocksValidated can be non-atomic as all writes hold reorgMutex
		checkingBlock := v.lastBlockValidated + 1
		entry, found := v.validations.Load(checkingBlock)
		if !found {
			return
		}
		validationStatus, ok := entry.(*validationStatus)
		if !ok || (validationStatus == nil) {
			log.Error("bad entry trying to advance validated counter")
			return
		}
		if validationStatus.getStatus() < ValidationSent {
			return
		}
		validationEntry := validationStatus.Entry
		if validationEntry.BlockNumber != checkingBlock {
			log.Error("bad block number for validation entry", "expected", checkingBlock, "found", validationEntry.BlockNumber)
			return
		}
		// It's safe to read lastBlockValidatedHash without the lastBlockValidatedMutex as we have the reorgMutex
		if v.lastBlockValidatedHash != validationEntry.PrevBlockHash {
			log.Error("lastBlockValidatedHash is %v but validationEntry has prevBlockHash %v for block number %v", v.lastBlockValidatedHash, validationEntry.PrevBlockHash, v.lastBlockValidated)
			return
		}
		expectedEnd, err := validationEntry.expectedEnd()
		if err != nil {
			v.possiblyFatal(err)
			return
		}
		for _, run := range validationStatus.Runs {
			if !run.Ready() {
				return
			}
			runEnd, err := run.Current()
			if err == nil && runEnd != expectedEnd {
				err = fmt.Errorf("validation failed: expected %v got %v", expectedEnd, runEnd)
				writeErr := v.writeToFile(validationEntry, run.WasmModuleRoot())
				if writeErr != nil {
					log.Warn("failed to write validation debugging info", "err", err)
				}
				v.possiblyFatal(err)
			}
			if err != nil {
				v.possiblyFatal(err)
				validationStatus.setStatus(Failed)
				validatorFailedValidationsCounter.Inc(1)
				validatorPendingValidationsGauge.Dec(1)
				return
			}
		}
		for _, run := range validationStatus.Runs {
			run.Cancel()
		}
		validationStatus.replaceStatus(ValidationSent, Valid)
		validatorValidValidationsCounter.Inc(1)
		validatorPendingValidationsGauge.Dec(1)
		v.triggerSendValidations()
		earliestBatchKept := atomic.LoadUint64(&v.earliestBatchKept)
		seqMsgNr := validationEntry.StartPosition.BatchNumber
		if earliestBatchKept < seqMsgNr {
			for batch := earliestBatchKept; batch < seqMsgNr; batch++ {
				v.sequencerBatches.Delete(batch)
			}
			atomic.StoreUint64(&v.earliestBatchKept, seqMsgNr)
		}

		v.lastBlockValidatedMutex.Lock()
		atomic.StoreUint64(&v.lastBlockValidated, checkingBlock)
		validatorLastBlockValidatedGauge.Update(int64(checkingBlock))
		v.lastBlockValidatedHash = validationEntry.BlockHash
		err = v.writeLastValidatedToDb(validationEntry.BlockNumber, validationEntry.BlockHash, validationEntry.EndPosition)
		if err != nil {
			log.Error("failed to write validated entry to database", "err", err)
		}
		v.lastBlockValidatedMutex.Unlock()
		v.recentlyValid(validationEntry.BlockHeader)

		v.validations.Delete(checkingBlock)
		select {
		case v.progressChan <- checkingBlock:
		default:
		}
	}
}

func (v *BlockValidator) AssumeValid(globalState validator.GoGlobalState) error {
	if v.Started() {
		return errors.Errorf("cannot handle AssumeValid while running")
	}

	v.reorgMutex.Lock()
	defer v.reorgMutex.Unlock()

	v.blockMutex.Lock()
	defer v.blockMutex.Unlock()

	v.lastBlockValidatedMutex.Lock()
	defer v.lastBlockValidatedMutex.Unlock()

	// don't do anything if we already validated past that
	if v.globalPosNextSend.BatchNumber > globalState.Batch {
		return nil
	}
	if v.globalPosNextSend.BatchNumber == globalState.Batch && v.globalPosNextSend.PosInBatch > globalState.PosInBatch {
		return nil
	}

	block := v.blockchain.GetBlockByHash(globalState.BlockHash)
	if block == nil {
		v.lastBlockValidatedUnknown = true
	} else {
		v.lastBlockValidated = block.NumberU64()
		validatorLastBlockValidatedGauge.Update(int64(v.lastBlockValidated))
		v.nextBlockToValidate = v.lastBlockValidated + 1
	}
	v.lastBlockValidatedHash = globalState.BlockHash
	v.globalPosNextSend = GlobalStatePosition{
		BatchNumber: globalState.Batch,
		PosInBatch:  globalState.PosInBatch,
	}
	return nil
}

func (v *BlockValidator) LastBlockValidated() uint64 {
	return atomic.LoadUint64(&v.lastBlockValidated)
}

func (v *BlockValidator) LastBlockValidatedAndHash() (blockNumber uint64, blockHash common.Hash, wasmModuleRoots []common.Hash) {
	v.lastBlockValidatedMutex.Lock()
	blockValidated := v.lastBlockValidated
	blockValidatedHash := v.lastBlockValidatedHash
	v.lastBlockValidatedMutex.Unlock()

	// things can be removed from, but not added to, moduleRootsToValidate. By taking root hashes fter the block we know result is valid
	moduleRootsValidated := v.GetModuleRootsToValidate()

	return blockValidated, blockValidatedHash, moduleRootsValidated
}

// Because batches and blocks are handled at separate layers in the node,
// and because block generation from messages is asynchronous,
// this call is different than ReorgToBlock, which is currently called later.
func (v *BlockValidator) ReorgToBatchCount(count uint64) {
	v.batchMutex.Lock()
	defer v.batchMutex.Unlock()
	v.reorgToBatchCountImpl(count)
}

func (v *BlockValidator) reorgToBatchCountImpl(count uint64) {
	localBatchCount := v.nextBatchKept
	if localBatchCount < count {
		return
	}
	for i := count; i < localBatchCount; i++ {
		v.sequencerBatches.Delete(i)
	}
	v.nextBatchKept = count
}

func (v *BlockValidator) ProcessBatches(pos uint64, batches [][]byte) {
	v.batchMutex.Lock()
	defer v.batchMutex.Unlock()

	v.reorgToBatchCountImpl(pos)

	// Attempt to fill in earliestBatchKept if it's empty
	atomic.CompareAndSwapUint64(&v.earliestBatchKept, 0, pos)

	for i, msg := range batches {
		v.sequencerBatches.Store(pos+uint64(i), msg)
	}
	v.nextBatchKept = pos + uint64(len(batches))
	v.triggerSendValidations()
}

func (v *BlockValidator) ReorgToBlock(blockNum uint64, blockHash common.Hash) error {
	atomic.AddInt32(&v.reorgsPending, 1)
	v.reorgMutex.Lock()
	defer v.reorgMutex.Unlock()
	atomic.AddInt32(&v.reorgsPending, -1)

	v.blockMutex.Lock()
	defer v.blockMutex.Unlock()

	v.lastBlockValidatedMutex.Lock()
	defer v.lastBlockValidatedMutex.Unlock()

	if blockNum < v.lastValidationEntryBlock {
		log.Warn("block validator processing reorg", "blockNum", blockNum)
		err := v.reorgToBlockImpl(blockNum, blockHash)
		if err != nil {
			return fmt.Errorf("block validator reorg failed: %w", err)
		}
	}

	return nil
}

// must hold reorgMutex, blockMutex, and lastBlockValidatedMutex
func (v *BlockValidator) reorgToBlockImpl(blockNum uint64, blockHash common.Hash) error {
	for b := blockNum + 1; b <= v.lastValidationEntryBlock; b++ {
		entry, found := v.validations.Load(b)
		if !found {
			continue
		}
		v.validations.Delete(b)

		validationStatus, ok := entry.(*validationStatus)
		if !ok || (validationStatus == nil) {
			log.Error("bad entry trying to reorg block validator")
			continue
		}
		log.Debug("canceling validation due to reorg", "block", b)
		if validationStatus.Cancel != nil {
			validationStatus.Cancel()
		}
	}
	v.lastValidationEntryBlock = blockNum
	if v.nextBlockToValidate <= blockNum+1 {
		return nil
	}
	msgIndex := arbutil.BlockNumberToMessageCount(blockNum, v.genesisBlockNum) - 1
	batchCount, err := v.inboxTracker.GetBatchCount()
	if err != nil {
		return err
	}
	batch, err := FindBatchContainingMessageIndex(v.inboxTracker, msgIndex, batchCount)
	if err != nil {
		return err
	}
	if batch >= batchCount {
		// This reorg is past the latest batch.
		// Attempt to recover by loading a next validation state at the start of the next batch.
		v.globalPosNextSend = GlobalStatePosition{
			BatchNumber: batch,
			PosInBatch:  0,
		}
		msgCount, err := v.inboxTracker.GetBatchMessageCount(batch - 1)
		if err != nil {
			return err
		}
		nextBlockSigned := arbutil.MessageCountToBlockNumber(msgCount, v.genesisBlockNum) + 1
		if nextBlockSigned <= 0 {
			return errors.New("reorg past genesis block")
		}
		blockNum = uint64(nextBlockSigned) - 1
		block := v.blockchain.GetBlockByNumber(blockNum)
		if block == nil {
			return fmt.Errorf("failed to get end of batch block %v", blockNum)
		}
		blockHash = block.Hash()
		v.lastValidationEntryBlock = blockNum
	} else {
		_, v.globalPosNextSend, err = GlobalStatePositionsFor(v.inboxTracker, msgIndex, batch)
		if err != nil {
			return err
		}
	}
	if v.nextBlockToValidate > blockNum+1 {
		v.nextBlockToValidate = blockNum + 1
	}

	if v.lastBlockValidated > blockNum {
		atomic.StoreUint64(&v.lastBlockValidated, blockNum)
		validatorLastBlockValidatedGauge.Update(int64(blockNum))
		v.lastBlockValidatedHash = blockHash

		err = v.writeLastValidatedToDb(blockNum, blockHash, v.globalPosNextSend)
		if err != nil {
			return err
		}
	}

	return nil
}

// Initialize must be called after SetCurrentWasmModuleRoot sets the current one
func (v *BlockValidator) Initialize(ctx context.Context) error {
	config := v.config()
	currentModuleRoot := config.CurrentModuleRoot
	switch currentModuleRoot {
	case "latest":
		latest, err := v.execSpawner.LatestWasmModuleRoot().Await(ctx)
		if err != nil {
			return err
		}
		v.currentWasmModuleRoot = latest
	case "current":
		if (v.currentWasmModuleRoot == common.Hash{}) {
			return errors.New("wasmModuleRoot set to 'current' - but info not set from chain")
		}
	default:
		v.currentWasmModuleRoot = common.HexToHash(currentModuleRoot)
		if (v.currentWasmModuleRoot == common.Hash{}) {
			return errors.New("current-module-root config value illegal")
		}
	}
	log.Info("BlockValidator initialized", "current", v.currentWasmModuleRoot, "pending", v.pendingWasmModuleRoot)
	return nil
}

func (v *BlockValidator) Start(ctxIn context.Context) error {
	v.StopWaiter.Start(ctxIn, v)
<<<<<<< HEAD
	err := stopwaiter.CallIterativelyWith(&v.StopWaiterSafe,
=======
	err := stopwaiter.CallIterativelyWith[struct{}](v,
>>>>>>> 737add4a
		func(ctx context.Context, unused struct{}) time.Duration {
			v.sendRecords(ctx)
			v.sendValidations(ctx)
			return v.config().ValidationPoll
		},
		v.sendValidationsChan)
	if err != nil {
		return err
	}
	v.CallIteratively(func(ctx context.Context) time.Duration {
		v.progressValidated()
		return v.config().ValidationPoll
	})
	lastValid := uint64(0)
	v.CallIteratively(func(ctx context.Context) time.Duration {
		newValid, validHash, wasmModuleRoots := v.LastBlockValidatedAndHash()
		if newValid != lastValid {
			validHeader := v.blockchain.GetHeader(validHash, newValid)
			if validHeader == nil {
				foundHeader := v.blockchain.GetHeaderByNumber(newValid)
				foundHash := common.Hash{}
				if foundHeader != nil {
					foundHash = foundHeader.Hash()
				}
				log.Warn("last valid block not in blockchain", "blockNum", newValid, "validatedBlockHash", validHash, "found-hash", foundHash)
			} else {
				validTimestamp := time.Unix(int64(validHeader.Time), 0)
				log.Info("Validated blocks", "blockNum", newValid, "hash", validHash,
					"timestamp", validTimestamp, "age", time.Since(validTimestamp), "wasm", wasmModuleRoots)
			}
			lastValid = newValid
		}
		return time.Second
	})
	return nil
}

func (v *BlockValidator) StopAndWait() {
	v.StopWaiter.StopAndWait()
	err := v.recentShutdown()
	if err != nil {
		log.Error("error storing valid state", "err", err)
	}
}

// WaitForBlock can only be used from One thread
func (v *BlockValidator) WaitForBlock(ctx context.Context, blockNumber uint64, timeout time.Duration) bool {
	timer := time.NewTimer(timeout)
	defer timer.Stop()
	for {
		if atomic.LoadUint64(&v.lastBlockValidated) >= blockNumber {
			return true
		}
		select {
		case <-timer.C:
			if atomic.LoadUint64(&v.lastBlockValidated) >= blockNumber {
				return true
			}
			return false
		case block, ok := <-v.progressChan:
			if block >= blockNumber {
				return true
			}
			if !ok {
				return false
			}
		case <-ctx.Done():
			return false
		}
	}
}<|MERGE_RESOLUTION|>--- conflicted
+++ resolved
@@ -390,13 +390,8 @@
 	return nil
 }
 
-<<<<<<< HEAD
-func (v *BlockValidator) newValidationStatus(prevHeader, header *types.Header, msg *arbstate.MessageWithMetadata) (*validationStatus, error) {
+func (v *BlockValidator) newValidationStatus(prevHeader, header *types.Header, msg *arbostypes.MessageWithMetadata) (*validationStatus, error) {
 	entry, err := newValidationEntry(prevHeader, header, msg, v.blockchain.Config())
-=======
-func (v *BlockValidator) newValidationStatus(prevHeader, header *types.Header, msg *arbostypes.MessageWithMetadata) (*validationStatus, error) {
-	entry, err := newValidationEntry(prevHeader, header, msg)
->>>>>>> 737add4a
 	if err != nil {
 		return nil, err
 	}
@@ -1041,11 +1036,7 @@
 
 func (v *BlockValidator) Start(ctxIn context.Context) error {
 	v.StopWaiter.Start(ctxIn, v)
-<<<<<<< HEAD
-	err := stopwaiter.CallIterativelyWith(&v.StopWaiterSafe,
-=======
 	err := stopwaiter.CallIterativelyWith[struct{}](v,
->>>>>>> 737add4a
 		func(ctx context.Context, unused struct{}) time.Duration {
 			v.sendRecords(ctx)
 			v.sendValidations(ctx)
