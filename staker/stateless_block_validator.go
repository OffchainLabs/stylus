--- conflicted
+++ resolved
@@ -183,12 +183,8 @@
 	// Has batch when created - others could be added on record
 	BatchInfo []validator.BatchInfo
 	// Valid since Ready
-<<<<<<< HEAD
-	Preimages  map[common.Hash][]byte
+	Preimages  map[arbutil.PreimageType]map[common.Hash][]byte
 	UserWasms  state.UserWasms
-=======
-	Preimages  map[arbutil.PreimageType]map[common.Hash][]byte
->>>>>>> e9d8842c
 	DelayedMsg []byte
 }
 
