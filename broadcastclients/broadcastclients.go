// Copyright 2021-2022, Offchain Labs, Inc.
// For license information, see https://github.com/nitro/blob/master/LICENSE

package broadcastclients

import (
	"context"
	"sync/atomic"
	"time"

	"github.com/ethereum/go-ethereum/log"

	"github.com/offchainlabs/nitro/arbutil"
	"github.com/offchainlabs/nitro/broadcastclient"
	m "github.com/offchainlabs/nitro/broadcaster/message"
	"github.com/offchainlabs/nitro/util/contracts"
	"github.com/offchainlabs/nitro/util/stopwaiter"
)

const ROUTER_QUEUE_SIZE = 1024
const RECENT_FEED_INITIAL_MAP_SIZE = 1024
const RECENT_FEED_ITEM_TTL = time.Second * 10
const MAX_FEED_INACTIVE_TIME = time.Second * 5
const PRIMARY_FEED_UPTIME = time.Minute * 10

type Router struct {
	stopwaiter.StopWaiter
	messageChan                 chan m.BroadcastFeedMessage
	confirmedSequenceNumberChan chan arbutil.MessageIndex

	forwardTxStreamer       broadcastclient.TransactionStreamerInterface
	forwardConfirmationChan chan arbutil.MessageIndex
}

func (r *Router) AddBroadcastMessages(feedMessages []*m.BroadcastFeedMessage) error {
	for _, feedMessage := range feedMessages {
		r.messageChan <- *feedMessage
	}
	return nil
}

type BroadcastClients struct {
	primaryClients   []*broadcastclient.BroadcastClient
	secondaryClients []*broadcastclient.BroadcastClient
	secondaryURL     []string

	primaryRouter   *Router
	secondaryRouter *Router

	// Use atomic access
	connected int32
}

var makeClient func(string, *Router) (*broadcastclient.BroadcastClient, error)

func NewBroadcastClients(
	configFetcher broadcastclient.ConfigFetcher,
	l2ChainId uint64,
	currentMessageCount arbutil.MessageIndex,
	txStreamer broadcastclient.TransactionStreamerInterface,
	confirmedSequenceNumberListener chan arbutil.MessageIndex,
	fatalErrChan chan error,
	addrVerifier contracts.AddressVerifierInterface,
) (*BroadcastClients, error) {
	config := configFetcher()
	if len(config.URL) == 0 && len(config.SecondaryURL) == 0 {
		return nil, nil
	}
	newStandardRouter := func() *Router {
		return &Router{
			messageChan:                 make(chan m.BroadcastFeedMessage, ROUTER_QUEUE_SIZE),
			confirmedSequenceNumberChan: make(chan arbutil.MessageIndex, ROUTER_QUEUE_SIZE),
			forwardTxStreamer:           txStreamer,
			forwardConfirmationChan:     confirmedSequenceNumberListener,
		}
	}
	clients := BroadcastClients{
		primaryRouter:    newStandardRouter(),
		secondaryRouter:  newStandardRouter(),
		primaryClients:   make([]*broadcastclient.BroadcastClient, 0, len(config.URL)),
		secondaryClients: make([]*broadcastclient.BroadcastClient, 0, len(config.SecondaryURL)),
		secondaryURL:     config.SecondaryURL,
	}
	makeClient = func(url string, router *Router) (*broadcastclient.BroadcastClient, error) {
		return broadcastclient.NewBroadcastClient(
			configFetcher,
			url,
			l2ChainId,
			currentMessageCount,
			router,
			router.confirmedSequenceNumberChan,
			fatalErrChan,
			addrVerifier,
			func(delta int32) { clients.adjustCount(delta) },
		)
	}

	var lastClientErr error
	for _, address := range config.URL {
		client, err := makeClient(address, clients.primaryRouter)
		if err != nil {
			lastClientErr = err
			log.Warn("init broadcast client failed", "address", address)
			continue
		}
		clients.primaryClients = append(clients.primaryClients, client)
	}
	if len(clients.primaryClients) == 0 {
		log.Error("no connected feed on startup, last error: %w", lastClientErr)
		return nil, nil
	}

	return &clients, nil
}

func (bcs *BroadcastClients) adjustCount(delta int32) {
	connected := atomic.AddInt32(&bcs.connected, delta)
	if connected <= 0 {
		log.Error("no connected feed")
	}
}

func (bcs *BroadcastClients) Start(ctx context.Context) {
	bcs.primaryRouter.StopWaiter.Start(ctx, bcs.primaryRouter)
	bcs.secondaryRouter.StopWaiter.Start(ctx, bcs.secondaryRouter)

	for _, client := range bcs.primaryClients {
		client.Start(ctx)
	}

	var lastConfirmed arbutil.MessageIndex
	recentFeedItemsNew := make(map[arbutil.MessageIndex]time.Time, RECENT_FEED_INITIAL_MAP_SIZE)
	recentFeedItemsOld := make(map[arbutil.MessageIndex]time.Time, RECENT_FEED_INITIAL_MAP_SIZE)
	bcs.primaryRouter.LaunchThread(func(ctx context.Context) {
		recentFeedItemsCleanup := time.NewTicker(RECENT_FEED_ITEM_TTL)
		startSecondaryFeedTimer := time.NewTicker(MAX_FEED_INACTIVE_TIME)
		stopSecondaryFeedTimer := time.NewTicker(PRIMARY_FEED_UPTIME)
		primaryFeedIsDownTimer := time.NewTicker(MAX_FEED_INACTIVE_TIME)
		defer recentFeedItemsCleanup.Stop()
		defer startSecondaryFeedTimer.Stop()
		defer stopSecondaryFeedTimer.Stop()
		defer primaryFeedIsDownTimer.Stop()

		msgHandler := func(msg broadcaster.BroadcastFeedMessage, router *Router) error {
			if _, ok := recentFeedItemsNew[msg.SequenceNumber]; ok {
				return nil
			}
			if _, ok := recentFeedItemsOld[msg.SequenceNumber]; ok {
				return nil
			}
			recentFeedItemsNew[msg.SequenceNumber] = time.Now()
			if err := router.forwardTxStreamer.AddBroadcastMessages([]*broadcaster.BroadcastFeedMessage{&msg}); err != nil {
				return err
			}
			return nil
		}
		confSeqHandler := func(cs arbutil.MessageIndex, router *Router) {
			if cs == lastConfirmed {
				return
			}
			lastConfirmed = cs
			if router.forwardConfirmationChan != nil {
				router.forwardConfirmationChan <- cs
			}
		}

		// Multiple select statements to prioritize reading messages from primary feeds' channels and avoid starving of timers
		for {
			select {
			// Cycle buckets to get rid of old entries
			case <-recentFeedItemsCleanup.C:
				recentFeedItemsOld = recentFeedItemsNew
				recentFeedItemsNew = make(map[arbutil.MessageIndex]time.Time, RECENT_FEED_INITIAL_MAP_SIZE)
			// Primary feeds have been up and running for PRIMARY_FEED_UPTIME=10 mins without a failure, stop the recently started secondary feed
			case <-stopSecondaryFeedTimer.C:
				bcs.stopSecondaryFeed()
			default:
			}

			select {
			case <-ctx.Done():
				return
			// Primary feeds
			case msg := <-bcs.primaryRouter.messageChan:
				startSecondaryFeedTimer.Reset(MAX_FEED_INACTIVE_TIME)
				primaryFeedIsDownTimer.Reset(MAX_FEED_INACTIVE_TIME)
<<<<<<< HEAD
				if _, ok := recentFeedItemsNew[msg.SequenceNumber]; ok {
					continue
				}
				if _, ok := recentFeedItemsOld[msg.SequenceNumber]; ok {
					continue
				}
				recentFeedItemsNew[msg.SequenceNumber] = time.Now()
				if err := bcs.primaryRouter.forwardTxStreamer.AddBroadcastMessages([]*m.BroadcastFeedMessage{&msg}); err != nil {
=======
				if err := msgHandler(msg, bcs.primaryRouter); err != nil {
>>>>>>> d6d526d8
					log.Error("Error routing message from Primary Sequencer Feeds", "err", err)
				}
			case cs := <-bcs.primaryRouter.confirmedSequenceNumberChan:
				startSecondaryFeedTimer.Reset(MAX_FEED_INACTIVE_TIME)
				primaryFeedIsDownTimer.Reset(MAX_FEED_INACTIVE_TIME)
<<<<<<< HEAD
				if cs == lastConfirmed {
					continue
				}
				lastConfirmed = cs
				bcs.primaryRouter.forwardConfirmationChan <- cs

			// Secondary Feeds
			case msg := <-bcs.secondaryRouter.messageChan:
				startSecondaryFeedTimer.Reset(MAX_FEED_INACTIVE_TIME)
				if _, ok := recentFeedItemsNew[msg.SequenceNumber]; ok {
					continue
				}
				if _, ok := recentFeedItemsOld[msg.SequenceNumber]; ok {
					continue
				}
				recentFeedItemsNew[msg.SequenceNumber] = time.Now()
				if err := bcs.secondaryRouter.forwardTxStreamer.AddBroadcastMessages([]*m.BroadcastFeedMessage{&msg}); err != nil {
					log.Error("Error routing message from Secondary Sequencer Feeds", "err", err)
				}
			case cs := <-bcs.secondaryRouter.confirmedSequenceNumberChan:
				startSecondaryFeedTimer.Reset(MAX_FEED_INACTIVE_TIME)
				if cs == lastConfirmed {
					continue
				}
				lastConfirmed = cs
				bcs.secondaryRouter.forwardConfirmationChan <- cs

			// Cycle buckets to get rid of old entries
			case <-recentFeedItemsCleanup.C:
				recentFeedItemsOld = recentFeedItemsNew
				recentFeedItemsNew = make(map[arbutil.MessageIndex]time.Time, RECENT_FEED_INITIAL_MAP_SIZE)

			// failed to get messages from both primary and secondary feeds for ~5 seconds, start a new secondary feed
			case <-startSecondaryFeedTimer.C:
				bcs.startSecondaryFeed(ctx)

			// failed to get messages from primary feed for ~5 seconds, reset the timer responsible for stopping a secondary
=======
				confSeqHandler(cs, bcs.primaryRouter)
			// Failed to get messages from primary feed for ~5 seconds, reset the timer responsible for stopping a secondary
>>>>>>> d6d526d8
			case <-primaryFeedIsDownTimer.C:
				stopSecondaryFeedTimer.Reset(PRIMARY_FEED_UPTIME)
			default:
				select {
				case <-ctx.Done():
					return
				// Secondary Feeds
				case msg := <-bcs.secondaryRouter.messageChan:
					startSecondaryFeedTimer.Reset(MAX_FEED_INACTIVE_TIME)
					if err := msgHandler(msg, bcs.secondaryRouter); err != nil {
						log.Error("Error routing message from Secondary Sequencer Feeds", "err", err)
					}
				case cs := <-bcs.secondaryRouter.confirmedSequenceNumberChan:
					startSecondaryFeedTimer.Reset(MAX_FEED_INACTIVE_TIME)
					confSeqHandler(cs, bcs.secondaryRouter)

				case msg := <-bcs.primaryRouter.messageChan:
					startSecondaryFeedTimer.Reset(MAX_FEED_INACTIVE_TIME)
					primaryFeedIsDownTimer.Reset(MAX_FEED_INACTIVE_TIME)
					if err := msgHandler(msg, bcs.primaryRouter); err != nil {
						log.Error("Error routing message from Primary Sequencer Feeds", "err", err)
					}
				case cs := <-bcs.primaryRouter.confirmedSequenceNumberChan:
					startSecondaryFeedTimer.Reset(MAX_FEED_INACTIVE_TIME)
					primaryFeedIsDownTimer.Reset(MAX_FEED_INACTIVE_TIME)
					confSeqHandler(cs, bcs.primaryRouter)
				case <-startSecondaryFeedTimer.C:
					bcs.startSecondaryFeed(ctx)
				case <-primaryFeedIsDownTimer.C:
					stopSecondaryFeedTimer.Reset(PRIMARY_FEED_UPTIME)
				}
			}
		}
	})
}

func (bcs *BroadcastClients) startSecondaryFeed(ctx context.Context) {
	pos := len(bcs.secondaryClients)
	if pos < len(bcs.secondaryURL) {
		url := bcs.secondaryURL[pos]
		client, err := makeClient(url, bcs.secondaryRouter)
		if err != nil {
			log.Warn("init broadcast secondary client failed", "address", url)
			bcs.secondaryURL = append(bcs.secondaryURL[:pos], bcs.secondaryURL[pos+1:]...)
			return
		}
		bcs.secondaryClients = append(bcs.secondaryClients, client)
		client.Start(ctx)
		log.Info("secondary feed started", "url", url)
	} else if len(bcs.secondaryURL) > 0 {
		log.Warn("failed to start a new secondary feed all available secondary feeds were started")
	}
}

func (bcs *BroadcastClients) stopSecondaryFeed() {
	pos := len(bcs.secondaryClients)
	if pos > 0 {
		pos -= 1
		bcs.secondaryClients[pos].StopAndWait()
		bcs.secondaryClients = bcs.secondaryClients[:pos]
		log.Info("disconnected secondary feed", "url", bcs.secondaryURL[pos])

		// flush the secondary feeds' message and confirmedSequenceNumber channels
		for {
			select {
			case <-bcs.secondaryRouter.messageChan:
			case <-bcs.secondaryRouter.confirmedSequenceNumberChan:
			default:
				return
			}
		}
	}
}

func (bcs *BroadcastClients) StopAndWait() {
	for _, client := range bcs.primaryClients {
		client.StopAndWait()
	}
	for _, client := range bcs.secondaryClients {
		client.StopAndWait()
	}
}<|MERGE_RESOLUTION|>--- conflicted
+++ resolved
@@ -184,65 +184,14 @@
 			case msg := <-bcs.primaryRouter.messageChan:
 				startSecondaryFeedTimer.Reset(MAX_FEED_INACTIVE_TIME)
 				primaryFeedIsDownTimer.Reset(MAX_FEED_INACTIVE_TIME)
-<<<<<<< HEAD
-				if _, ok := recentFeedItemsNew[msg.SequenceNumber]; ok {
-					continue
-				}
-				if _, ok := recentFeedItemsOld[msg.SequenceNumber]; ok {
-					continue
-				}
-				recentFeedItemsNew[msg.SequenceNumber] = time.Now()
-				if err := bcs.primaryRouter.forwardTxStreamer.AddBroadcastMessages([]*m.BroadcastFeedMessage{&msg}); err != nil {
-=======
 				if err := msgHandler(msg, bcs.primaryRouter); err != nil {
->>>>>>> d6d526d8
 					log.Error("Error routing message from Primary Sequencer Feeds", "err", err)
 				}
 			case cs := <-bcs.primaryRouter.confirmedSequenceNumberChan:
 				startSecondaryFeedTimer.Reset(MAX_FEED_INACTIVE_TIME)
 				primaryFeedIsDownTimer.Reset(MAX_FEED_INACTIVE_TIME)
-<<<<<<< HEAD
-				if cs == lastConfirmed {
-					continue
-				}
-				lastConfirmed = cs
-				bcs.primaryRouter.forwardConfirmationChan <- cs
-
-			// Secondary Feeds
-			case msg := <-bcs.secondaryRouter.messageChan:
-				startSecondaryFeedTimer.Reset(MAX_FEED_INACTIVE_TIME)
-				if _, ok := recentFeedItemsNew[msg.SequenceNumber]; ok {
-					continue
-				}
-				if _, ok := recentFeedItemsOld[msg.SequenceNumber]; ok {
-					continue
-				}
-				recentFeedItemsNew[msg.SequenceNumber] = time.Now()
-				if err := bcs.secondaryRouter.forwardTxStreamer.AddBroadcastMessages([]*m.BroadcastFeedMessage{&msg}); err != nil {
-					log.Error("Error routing message from Secondary Sequencer Feeds", "err", err)
-				}
-			case cs := <-bcs.secondaryRouter.confirmedSequenceNumberChan:
-				startSecondaryFeedTimer.Reset(MAX_FEED_INACTIVE_TIME)
-				if cs == lastConfirmed {
-					continue
-				}
-				lastConfirmed = cs
-				bcs.secondaryRouter.forwardConfirmationChan <- cs
-
-			// Cycle buckets to get rid of old entries
-			case <-recentFeedItemsCleanup.C:
-				recentFeedItemsOld = recentFeedItemsNew
-				recentFeedItemsNew = make(map[arbutil.MessageIndex]time.Time, RECENT_FEED_INITIAL_MAP_SIZE)
-
-			// failed to get messages from both primary and secondary feeds for ~5 seconds, start a new secondary feed
-			case <-startSecondaryFeedTimer.C:
-				bcs.startSecondaryFeed(ctx)
-
-			// failed to get messages from primary feed for ~5 seconds, reset the timer responsible for stopping a secondary
-=======
 				confSeqHandler(cs, bcs.primaryRouter)
 			// Failed to get messages from primary feed for ~5 seconds, reset the timer responsible for stopping a secondary
->>>>>>> d6d526d8
 			case <-primaryFeedIsDownTimer.C:
 				stopSecondaryFeedTimer.Reset(PRIMARY_FEED_UPTIME)
 			default:
