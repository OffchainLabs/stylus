package execution

import (
	"context"
	"encoding/binary"
	"fmt"
	"sync"
	"testing"
	"time"

	"github.com/ethereum/go-ethereum/common"
	"github.com/ethereum/go-ethereum/core"
	"github.com/ethereum/go-ethereum/core/state"
	"github.com/ethereum/go-ethereum/core/types"
	"github.com/ethereum/go-ethereum/log"
	"github.com/ethereum/go-ethereum/params"
	"github.com/offchainlabs/nitro/arbos"
	"github.com/offchainlabs/nitro/arbos/arbosState"
	"github.com/offchainlabs/nitro/arbos/arbostypes"
	"github.com/offchainlabs/nitro/arbos/l1pricing"
	"github.com/offchainlabs/nitro/arbutil"
	"github.com/offchainlabs/nitro/util/sharedmetrics"
	"github.com/offchainlabs/nitro/util/stopwaiter"
	"github.com/pkg/errors"
)

type TransactionStreamerInterface interface {
	WriteMessageFromSequencer(pos arbutil.MessageIndex, msgWithMeta arbostypes.MessageWithMetadata) error
	ExpectChosenSequencer() error
	FetchBatch(batchNum uint64) ([]byte, error)
}

type ExecutionEngine struct {
	stopwaiter.StopWaiter

	bc       *core.BlockChain
	streamer TransactionStreamerInterface
	recorder *BlockRecorder

	resequenceChan    chan []*arbostypes.MessageWithMetadata
	createBlocksMutex sync.Mutex

	newBlockNotifier chan struct{}
	latestBlockMutex sync.Mutex
	latestBlock      *types.Block

	nextScheduledVersionCheck time.Time // protected by the createBlocksMutex

	reorgSequencing bool
}

func NewExecutionEngine(bc *core.BlockChain) (*ExecutionEngine, error) {
	return &ExecutionEngine{
		bc:               bc,
		resequenceChan:   make(chan []*arbostypes.MessageWithMetadata),
		newBlockNotifier: make(chan struct{}, 1),
	}, nil
}

func (s *ExecutionEngine) SetRecorder(recorder *BlockRecorder) {
	if s.Started() {
		panic("trying to set recorder after start")
	}
	if s.recorder != nil {
		panic("trying to set recorder policy when already set")
	}
	s.recorder = recorder
}

func (s *ExecutionEngine) EnableReorgSequencing() {
	if s.Started() {
		panic("trying to enable reorg sequencing after start")
	}
	if s.reorgSequencing {
		panic("trying to enable reorg sequencing when already set")
	}
	s.reorgSequencing = true
}

func (s *ExecutionEngine) SetTransactionStreamer(streamer TransactionStreamerInterface) {
	if s.Started() {
		panic("trying to set transaction streamer after start")
	}
	if s.streamer != nil {
		panic("trying to set transaction streamer when already set")
	}
	s.streamer = streamer
}

func (s *ExecutionEngine) Reorg(count arbutil.MessageIndex, newMessages []arbostypes.MessageWithMetadata, oldMessages []*arbostypes.MessageWithMetadata) error {
	if count == 0 {
		return errors.New("cannot reorg out genesis")
	}
	s.createBlocksMutex.Lock()
	resequencing := false
	defer func() {
		// if we are resequencing old messages - don't release the lock
		// lock will be relesed by thread listening to resequenceChan
		if !resequencing {
			s.createBlocksMutex.Unlock()
		}
	}()
<<<<<<< HEAD
	blockNum := s.MessageIndexToBlockNumber(count - 1)
	// We can safely cast blockNum to a uint64 as we checked count == 0 above
=======
	blockNum, err := s.MessageCountToBlockNumber(count)
	if err != nil {
		return err
	}
	// We can safely cast blockNum to a uint64 as it comes from MessageCountToBlockNumber
>>>>>>> 36a6beaa
	targetBlock := s.bc.GetBlockByNumber(uint64(blockNum))
	if targetBlock == nil {
		log.Warn("reorg target block not found", "block", blockNum)
		return nil
	}

	err := s.bc.ReorgToOldBlock(targetBlock)
	if err != nil {
		return err
	}
	for i := range newMessages {
		err := s.digestMessageWithBlockMutex(count+arbutil.MessageIndex(i), &newMessages[i])
		if err != nil {
			return err
		}
	}
<<<<<<< HEAD
	if s.recorder != nil {
		s.recorder.ReorgTo(targetBlock.Header())
	}
	s.resequenceChan <- oldMessages
	successful = true
=======
	if len(oldMessages) > 0 {
		s.resequenceChan <- oldMessages
		resequencing = true
	}
>>>>>>> 36a6beaa
	return nil
}

func (s *ExecutionEngine) HeadMessageNumber() (arbutil.MessageIndex, error) {
	return s.BlockNumberToMessageIndex(s.bc.CurrentBlock().Header().Number.Uint64())
}

func (s *ExecutionEngine) HeadMessageNumberSync(t *testing.T) (arbutil.MessageIndex, error) {
	s.createBlocksMutex.Lock()
	defer s.createBlocksMutex.Unlock()
	return s.HeadMessageNumber()
}

func (s *ExecutionEngine) NextDelayedMessageNumber() (uint64, error) {
	return s.bc.CurrentHeader().Nonce.Uint64(), nil
}

func messageFromTxes(header *arbostypes.L1IncomingMessageHeader, txes types.Transactions, txErrors []error) (*arbostypes.L1IncomingMessage, error) {
	var l2Message []byte
	if len(txes) == 1 && txErrors[0] == nil {
		txBytes, err := txes[0].MarshalBinary()
		if err != nil {
			return nil, err
		}
		l2Message = append(l2Message, arbos.L2MessageKind_SignedTx)
		l2Message = append(l2Message, txBytes...)
	} else {
		l2Message = append(l2Message, arbos.L2MessageKind_Batch)
		sizeBuf := make([]byte, 8)
		for i, tx := range txes {
			if txErrors[i] != nil {
				continue
			}
			txBytes, err := tx.MarshalBinary()
			if err != nil {
				return nil, err
			}
			binary.BigEndian.PutUint64(sizeBuf, uint64(len(txBytes)+1))
			l2Message = append(l2Message, sizeBuf...)
			l2Message = append(l2Message, arbos.L2MessageKind_SignedTx)
			l2Message = append(l2Message, txBytes...)
		}
	}
	return &arbostypes.L1IncomingMessage{
		Header: header,
		L2msg:  l2Message,
	}, nil
}

// The caller must hold the createBlocksMutex
func (s *ExecutionEngine) resequenceReorgedMessages(messages []*arbostypes.MessageWithMetadata) {
	if !s.reorgSequencing {
		return
	}

	log.Info("Trying to resequence messages", "number", len(messages))
	lastBlockHeader := s.bc.CurrentBlock().Header()
	if lastBlockHeader == nil {
		log.Error("block header not found during resequence")
		return
	}

	nextDelayedSeqNum := lastBlockHeader.Nonce.Uint64()

	for _, msg := range messages {
		// Check if the message is non-nil just to be safe
		if msg == nil || msg.Message == nil || msg.Message.Header == nil {
			continue
		}
		header := msg.Message.Header
		if header.RequestId != nil {
			delayedSeqNum := header.RequestId.Big().Uint64()
			if delayedSeqNum != nextDelayedSeqNum {
				log.Info("not resequencing delayed message due to unexpected index", "expected", nextDelayedSeqNum, "found", delayedSeqNum)
				continue
			}
			_, err := s.sequenceDelayedMessageWithBlockMutex(msg.Message, delayedSeqNum)
			if err != nil {
				log.Error("failed to re-sequence old delayed message removed by reorg", "err", err)
			}
			nextDelayedSeqNum += 1
			continue
		}
		if header.Kind != arbostypes.L1MessageType_L2Message || header.Poster != l1pricing.BatchPosterAddress {
			// This shouldn't exist?
			log.Warn("skipping non-standard sequencer message found from reorg", "header", header)
			continue
		}
		// We don't need a batch fetcher as this is an L2 message
		txes, err := arbos.ParseL2Transactions(msg.Message, s.bc.Config().ChainID, nil)
		if err != nil {
			log.Warn("failed to parse sequencer message found from reorg", "err", err)
			continue
		}
		hooks := arbos.NoopSequencingHooks()
		hooks.DiscardInvalidTxsEarly = true
		_, err = s.sequenceTransactionsWithBlockMutex(msg.Message.Header, txes, hooks)
		if err != nil {
			log.Error("failed to re-sequence old user message removed by reorg", "err", err)
			return
		}
	}
}

var ErrSequencerInsertLockTaken = errors.New("insert lock taken")

func (s *ExecutionEngine) sequencerWrapper(sequencerFunc func() (*types.Block, error)) (*types.Block, error) {
	attempts := 0
	for {
		s.createBlocksMutex.Lock()
		block, err := sequencerFunc()
		s.createBlocksMutex.Unlock()
		if !errors.Is(err, ErrSequencerInsertLockTaken) {
			return block, err
		}
		// We got SequencerInsertLockTaken
		// option 1: there was a race, we are no longer main sequencer
		chosenErr := s.streamer.ExpectChosenSequencer()
		if chosenErr != nil {
			return nil, chosenErr
		}
		// option 2: we are in a test without very orderly sequencer coordination
		if !s.bc.Config().ArbitrumChainParams.AllowDebugPrecompiles {
			// option 3: something weird. send warning
			log.Warn("sequence transactions: insert lock takent", "attempts", attempts)
		}
		// options 2/3 fail after too many attempts
		attempts++
		if attempts > 20 {
			return nil, err
		}
		<-time.After(time.Millisecond * 100)
	}
}

func (s *ExecutionEngine) SequenceTransactions(header *arbostypes.L1IncomingMessageHeader, txes types.Transactions, hooks *arbos.SequencingHooks) (*types.Block, error) {
	return s.sequencerWrapper(func() (*types.Block, error) {
		hooks.TxErrors = nil
		return s.sequenceTransactionsWithBlockMutex(header, txes, hooks)
	})
}

func (s *ExecutionEngine) sequenceTransactionsWithBlockMutex(header *arbostypes.L1IncomingMessageHeader, txes types.Transactions, hooks *arbos.SequencingHooks) (*types.Block, error) {
	lastBlockHeader := s.bc.CurrentBlock().Header()
	if lastBlockHeader == nil {
		return nil, errors.New("current block header not found")
	}

	statedb, err := s.bc.StateAt(lastBlockHeader.Root)
	if err != nil {
		return nil, err
	}

	delayedMessagesRead := lastBlockHeader.Nonce.Uint64()

	startTime := time.Now()
	block, receipts, err := arbos.ProduceBlockAdvanced(
		header,
		txes,
		delayedMessagesRead,
		lastBlockHeader,
		statedb,
		s.bc,
		s.bc.Config(),
		hooks,
	)
	if err != nil {
		return nil, err
	}
	blockCalcTime := time.Since(startTime)
	if len(hooks.TxErrors) != len(txes) {
		return nil, fmt.Errorf("unexpected number of error results: %v vs number of txes %v", len(hooks.TxErrors), len(txes))
	}

	if len(receipts) == 0 {
		return nil, nil
	}

	allTxsErrored := true
	for _, err := range hooks.TxErrors {
		if err == nil {
			allTxsErrored = false
			break
		}
	}
	if allTxsErrored {
		return nil, nil
	}

	msg, err := messageFromTxes(header, txes, hooks.TxErrors)
	if err != nil {
		return nil, err
	}

	msgWithMeta := arbostypes.MessageWithMetadata{
		Message:             msg,
		DelayedMessagesRead: delayedMessagesRead,
	}

	pos, err := s.BlockNumberToMessageIndex(lastBlockHeader.Number.Uint64() + 1)
	if err != nil {
		return nil, err
	}

	err = s.streamer.WriteMessageFromSequencer(pos, msgWithMeta)
	if err != nil {
		return nil, err
	}

	// Only write the block after we've written the messages, so if the node dies in the middle of this,
	// it will naturally recover on startup by regenerating the missing block.
	err = s.appendBlock(block, statedb, receipts, blockCalcTime)
	if err != nil {
		return nil, err
	}

	return block, nil
}

func (s *ExecutionEngine) SequenceDelayedMessage(message *arbostypes.L1IncomingMessage, delayedSeqNum uint64) error {
	_, err := s.sequencerWrapper(func() (*types.Block, error) {
		return s.sequenceDelayedMessageWithBlockMutex(message, delayedSeqNum)
	})
	return err
}

func (s *ExecutionEngine) sequenceDelayedMessageWithBlockMutex(message *arbostypes.L1IncomingMessage, delayedSeqNum uint64) (*types.Block, error) {
	currentHeader := s.bc.CurrentBlock().Header()

	expectedDelayed := currentHeader.Nonce.Uint64()

	lastMsg, err := s.BlockNumberToMessageIndex(currentHeader.Number.Uint64())
	if err != nil {
		return nil, err
	}

	if expectedDelayed != delayedSeqNum {
		return nil, fmt.Errorf("wrong delayed message sequenced got %d expected %d", delayedSeqNum, expectedDelayed)
	}

	messageWithMeta := arbostypes.MessageWithMetadata{
		Message:             message,
		DelayedMessagesRead: delayedSeqNum + 1,
	}

	err = s.streamer.WriteMessageFromSequencer(lastMsg+1, messageWithMeta)
	if err != nil {
		return nil, err
	}

	startTime := time.Now()
	block, statedb, receipts, err := s.createBlockFromNextMessage(&messageWithMeta)
	if err != nil {
		return nil, err
	}

	err = s.appendBlock(block, statedb, receipts, time.Since(startTime))
	if err != nil {
		return nil, err
	}

	log.Info("ExecutionEngine: Added DelayedMessages", "pos", lastMsg+1, "delayed", delayedSeqNum, "block-header", block.Header())

	return block, nil
}

func (s *ExecutionEngine) GetGenesisBlockNumber() uint64 {
	return s.bc.Config().ArbitrumChainParams.GenesisBlockNum
}

func (s *ExecutionEngine) BlockNumberToMessageIndex(blockNum uint64) (arbutil.MessageIndex, error) {
	genesis := s.GetGenesisBlockNumber()
	if blockNum < genesis {
		return 0, fmt.Errorf("blockNum %d < genesis %d", blockNum, genesis)
	}
	return arbutil.MessageIndex(blockNum - genesis), nil
}

func (s *ExecutionEngine) MessageIndexToBlockNumber(messageNum arbutil.MessageIndex) uint64 {
	return uint64(messageNum) + s.GetGenesisBlockNumber()
}

// must hold createBlockMutex
func (s *ExecutionEngine) createBlockFromNextMessage(msg *arbostypes.MessageWithMetadata) (*types.Block, *state.StateDB, types.Receipts, error) {
	currentHeader := s.bc.CurrentBlock().Header()
	if currentHeader == nil {
		return nil, nil, nil, errors.New("failed to get current header")
	}

	statedb, err := s.bc.StateAt(currentHeader.Root)
	if err != nil {
		return nil, nil, nil, err
	}
	statedb.StartPrefetcher("TransactionStreamer")
	defer statedb.StopPrefetcher()

	block, receipts, err := arbos.ProduceBlock(
		msg.Message,
		msg.DelayedMessagesRead,
		currentHeader,
		statedb,
		s.bc,
		s.bc.Config(),
		s.streamer.FetchBatch,
	)

	return block, statedb, receipts, err
}

// must hold createBlockMutex
func (s *ExecutionEngine) appendBlock(block *types.Block, statedb *state.StateDB, receipts types.Receipts, duration time.Duration) error {
	var logs []*types.Log
	for _, receipt := range receipts {
		logs = append(logs, receipt.Logs...)
	}
	status, err := s.bc.WriteBlockAndSetHeadWithTime(block, receipts, logs, statedb, true, duration)
	if err != nil {
		return err
	}
	if status == core.SideStatTy {
		return errors.New("geth rejected block as non-canonical")
	}
	return nil
}

type MessageResult struct {
	BlockHash common.Hash
	SendRoot  common.Hash
}

func (s *ExecutionEngine) resultFromHeader(header *types.Header) (*MessageResult, error) {
	if header == nil {
		return nil, fmt.Errorf("result not found")
	}
	info, err := types.DeserializeHeaderExtraInformation(header)
	if err != nil {
		return nil, err
	}
	return &MessageResult{header.Hash(), info.SendRoot}, nil
}

func (s *ExecutionEngine) ResultAtPos(pos arbutil.MessageIndex) (*MessageResult, error) {
	return s.resultFromHeader(s.bc.GetHeaderByNumber(s.MessageIndexToBlockNumber(pos)))
}

func (s *ExecutionEngine) DigestMessage(num arbutil.MessageIndex, msg *arbostypes.MessageWithMetadata) error {
	if !s.createBlocksMutex.TryLock() {
		return errors.New("createBlock mutex held")
	}
	defer s.createBlocksMutex.Unlock()
	return s.digestMessageWithBlockMutex(num, msg)
}

func (s *ExecutionEngine) digestMessageWithBlockMutex(num arbutil.MessageIndex, msg *arbostypes.MessageWithMetadata) error {
	currentHeader := s.bc.CurrentHeader()
	curMsg, err := s.BlockNumberToMessageIndex(currentHeader.Number.Uint64())
	if err != nil {
		return err
	}
	if curMsg+1 != num {
		return fmt.Errorf("wrong message number in digest got %d expected %d", num, curMsg+1)
	}

	startTime := time.Now()
	block, statedb, receipts, err := s.createBlockFromNextMessage(msg)
	if err != nil {
		return err
	}

	err = s.appendBlock(block, statedb, receipts, time.Since(startTime))
	if err != nil {
		return err
	}

	if time.Now().After(s.nextScheduledVersionCheck) {
		s.nextScheduledVersionCheck = time.Now().Add(time.Minute)
		arbState, err := arbosState.OpenSystemArbosState(statedb, nil, true)
		if err != nil {
			return err
		}
		version, timestampInt, err := arbState.GetScheduledUpgrade()
		if err != nil {
			return err
		}
		var timeUntilUpgrade time.Duration
		var timestamp time.Time
		if timestampInt == 0 {
			// This upgrade will take effect in the next block
			timestamp = time.Now()
		} else {
			// This upgrade is scheduled for the future
			timestamp = time.Unix(int64(timestampInt), 0)
			timeUntilUpgrade = time.Until(timestamp)
		}
		maxSupportedVersion := params.ArbitrumDevTestChainConfig().ArbitrumChainParams.InitialArbOSVersion
		logLevel := log.Warn
		if timeUntilUpgrade < time.Hour*24 {
			logLevel = log.Error
		}
		if version > maxSupportedVersion {
			logLevel(
				"you need to update your node to the latest version before this scheduled ArbOS upgrade",
				"timeUntilUpgrade", timeUntilUpgrade,
				"upgradeScheduledFor", timestamp,
				"maxSupportedArbosVersion", maxSupportedVersion,
				"pendingArbosUpgradeVersion", version,
			)
		}
	}

	sharedmetrics.UpdateSequenceNumberInBlockGauge(num)
	s.latestBlockMutex.Lock()
	s.latestBlock = block
	s.latestBlockMutex.Unlock()
	select {
	case s.newBlockNotifier <- struct{}{}:
	default:
	}
	return nil
}

func (s *ExecutionEngine) Start(ctx_in context.Context) {
	s.StopWaiter.Start(ctx_in, s)
	s.LaunchThread(func(ctx context.Context) {
		for {
			select {
			case <-ctx.Done():
				return
			case resequence := <-s.resequenceChan:
				s.resequenceReorgedMessages(resequence)
				s.createBlocksMutex.Unlock()
			}
		}
	})
	s.LaunchThread(func(ctx context.Context) {
		var lastBlock *types.Block
		for {
			select {
			case <-s.newBlockNotifier:
			case <-ctx.Done():
				return
			}
			s.latestBlockMutex.Lock()
			block := s.latestBlock
			s.latestBlockMutex.Unlock()
			if block != lastBlock && block != nil {
				log.Info(
					"created block",
					"l2Block", block.Number(),
					"l2BlockHash", block.Hash(),
				)
				lastBlock = block
				select {
				case <-time.After(time.Second):
				case <-ctx.Done():
					return
				}
			}
		}
	})
}<|MERGE_RESOLUTION|>--- conflicted
+++ resolved
@@ -100,16 +100,8 @@
 			s.createBlocksMutex.Unlock()
 		}
 	}()
-<<<<<<< HEAD
 	blockNum := s.MessageIndexToBlockNumber(count - 1)
-	// We can safely cast blockNum to a uint64 as we checked count == 0 above
-=======
-	blockNum, err := s.MessageCountToBlockNumber(count)
-	if err != nil {
-		return err
-	}
 	// We can safely cast blockNum to a uint64 as it comes from MessageCountToBlockNumber
->>>>>>> 36a6beaa
 	targetBlock := s.bc.GetBlockByNumber(uint64(blockNum))
 	if targetBlock == nil {
 		log.Warn("reorg target block not found", "block", blockNum)
@@ -126,18 +118,13 @@
 			return err
 		}
 	}
-<<<<<<< HEAD
 	if s.recorder != nil {
 		s.recorder.ReorgTo(targetBlock.Header())
 	}
-	s.resequenceChan <- oldMessages
-	successful = true
-=======
 	if len(oldMessages) > 0 {
 		s.resequenceChan <- oldMessages
 		resequencing = true
 	}
->>>>>>> 36a6beaa
 	return nil
 }
 
