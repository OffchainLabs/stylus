// Copyright 2021-2022, Offchain Labs, Inc.
// For license information, see https://github.com/nitro/blob/master/LICENSE

package arbnode

import (
	"bytes"
	"context"
	"encoding/binary"
	"errors"
	"fmt"
	"math/big"
	"reflect"
	"strings"
	"sync"
	"sync/atomic"
	"testing"
	"time"

	flag "github.com/spf13/pflag"
	"github.com/syndtr/goleveldb/leveldb"

	"github.com/ethereum/go-ethereum/common"
	"github.com/ethereum/go-ethereum/common/math"
	"github.com/ethereum/go-ethereum/ethdb"
	"github.com/ethereum/go-ethereum/log"
	"github.com/ethereum/go-ethereum/params"
	"github.com/ethereum/go-ethereum/rlp"

	"github.com/offchainlabs/nitro/arbnode/execution"
	"github.com/offchainlabs/nitro/arbos/arbostypes"
	"github.com/offchainlabs/nitro/arbutil"
	"github.com/offchainlabs/nitro/broadcaster"
	"github.com/offchainlabs/nitro/staker"
	"github.com/offchainlabs/nitro/util/sharedmetrics"
	"github.com/offchainlabs/nitro/util/stopwaiter"
)

// TransactionStreamer produces blocks from a node's L1 messages, storing the results in the blockchain and recording their positions
// The streamer is notified when there's new batches to process
type TransactionStreamer struct {
	stopwaiter.StopWaiter

<<<<<<< HEAD
	chainConfig *params.ChainConfig
	exec        *execution.ExecutionEngine
	validator   *staker.BlockValidator
=======
	chainConfig      *params.ChainConfig
	exec             *execution.ExecutionEngine
	execLastMsgCount arbutil.MessageIndex
>>>>>>> a9124f3b

	db           ethdb.Database
	fatalErrChan chan<- error
	config       TransactionStreamerConfigFetcher

	insertionMutex     sync.Mutex // cannot be acquired while reorgMutex is held
	reorgMutex         sync.RWMutex
	newMessageNotifier chan struct{}

	nextAllowedFeedReorgLog time.Time

	broadcasterQueuedMessages            []arbostypes.MessageWithMetadata
	broadcasterQueuedMessagesPos         uint64
	broadcasterQueuedMessagesActiveReorg bool

	coordinator     *SeqCoordinator
	broadcastServer *broadcaster.Broadcaster
	inboxReader     *InboxReader
	delayedBridge   *DelayedBridge
}

type TransactionStreamerConfig struct {
	MaxBroadcastQueueSize   int           `koanf:"max-broadcaster-queue-size"`
	MaxReorgResequenceDepth int64         `koanf:"max-reorg-resequence-depth" reload:"hot"`
	ExecuteMessageLoopDelay time.Duration `koanf:"execute-message-loop-delay" reload:"hot"`
}

type TransactionStreamerConfigFetcher func() *TransactionStreamerConfig

var DefaultTransactionStreamerConfig = TransactionStreamerConfig{
	MaxBroadcastQueueSize:   1024,
	MaxReorgResequenceDepth: 1024,
	ExecuteMessageLoopDelay: time.Millisecond * 100,
}

var TestTransactionStreamerConfig = TransactionStreamerConfig{
	MaxBroadcastQueueSize:   10_000,
	MaxReorgResequenceDepth: 128 * 1024,
	ExecuteMessageLoopDelay: time.Millisecond,
}

func TransactionStreamerConfigAddOptions(prefix string, f *flag.FlagSet) {
	f.Int(prefix+".max-broadcaster-queue-size", DefaultTransactionStreamerConfig.MaxBroadcastQueueSize, "maximum cache of pending broadcaster messages")
	f.Int64(prefix+".max-reorg-resequence-depth", DefaultTransactionStreamerConfig.MaxReorgResequenceDepth, "maximum number of messages to attempt to resequence on reorg (0 = never resequence, -1 = always resequence)")
	f.Duration(prefix+".execute-message-loop-delay", DefaultTransactionStreamerConfig.ExecuteMessageLoopDelay, "delay when polling calls to execute messages")
}

func NewTransactionStreamer(
	db ethdb.Database,
	chainConfig *params.ChainConfig,
	exec *execution.ExecutionEngine,
	broadcastServer *broadcaster.Broadcaster,
	fatalErrChan chan<- error,
	config TransactionStreamerConfigFetcher,
) (*TransactionStreamer, error) {
	streamer := &TransactionStreamer{
		exec:               exec,
		chainConfig:        chainConfig,
		db:                 db,
		newMessageNotifier: make(chan struct{}, 1),
		broadcastServer:    broadcastServer,
		fatalErrChan:       fatalErrChan,
		config:             config,
	}
	streamer.exec.SetTransactionStreamer(streamer)
	err := streamer.cleanupInconsistentState()
	if err != nil {
		return nil, err
	}
	return streamer, nil
}

// Encodes a uint64 as bytes in a lexically sortable manner for database iteration.
// Generally this is only used for database keys, which need sorted.
// A shorter RLP encoding is usually used for database values.
func uint64ToKey(x uint64) []byte {
	data := make([]byte, 8)
	binary.BigEndian.PutUint64(data, x)
	return data
}

func (s *TransactionStreamer) SetBlockValidator(validator *staker.BlockValidator) {
	if s.Started() {
		panic("trying to set coordinator after start")
	}
	if s.validator != nil {
		panic("trying to set coordinator when already set")
	}
	s.validator = validator
}

func (s *TransactionStreamer) SetSeqCoordinator(coordinator *SeqCoordinator) {
	if s.Started() {
		panic("trying to set coordinator after start")
	}
	if s.coordinator != nil {
		panic("trying to set coordinator when already set")
	}
	s.coordinator = coordinator
}

func (s *TransactionStreamer) SetInboxReaders(inboxReader *InboxReader, delayedBridge *DelayedBridge) {
	if s.Started() {
		panic("trying to set inbox reader after start")
	}
	if s.inboxReader != nil || s.delayedBridge != nil {
		panic("trying to set inbox reader when already set")
	}
	s.inboxReader = inboxReader
	s.delayedBridge = delayedBridge
}

func (s *TransactionStreamer) cleanupInconsistentState() error {
	// If it doesn't exist yet, set the message count to 0
	hasMessageCount, err := s.db.Has(messageCountKey)
	if err != nil {
		return err
	}
	if !hasMessageCount {
		err := setMessageCount(s.db, 0)
		if err != nil {
			return err
		}
	}
	// TODO remove trailing messageCountToMessage and messageCountToBlockPrefix entries
	return nil
}

func (s *TransactionStreamer) ReorgTo(count arbutil.MessageIndex) error {
	return s.ReorgToAndEndBatch(s.db.NewBatch(), count)
}

func (s *TransactionStreamer) ReorgToAndEndBatch(batch ethdb.Batch, count arbutil.MessageIndex) error {
	s.insertionMutex.Lock()
	defer s.insertionMutex.Unlock()
	err := s.reorg(batch, count, nil)
	if err != nil {
		return err
	}
	err = batch.Write()
	if err != nil {
		return err
	}
	return nil
}

func deleteStartingAt(db ethdb.Database, batch ethdb.Batch, prefix []byte, minKey []byte) error {
	iter := db.NewIterator(prefix, minKey)
	defer iter.Release()
	for iter.Next() {
		err := batch.Delete(iter.Key())
		if err != nil {
			return err
		}
	}
	return iter.Error()
}

// The insertion mutex must be held. This acquires the reorg mutex.
// Note: oldMessages will be empty if reorgHook is nil
func (s *TransactionStreamer) reorg(batch ethdb.Batch, count arbutil.MessageIndex, newMessages []arbostypes.MessageWithMetadata) error {
	if count == 0 {
		return errors.New("cannot reorg out init message")
	}
	lastDelayedSeqNum, err := s.getPrevPrevDelayedRead(count)
	if err != nil {
		return err
	}
	var oldMessages []*arbostypes.MessageWithMetadata

	targetMsgCount, err := s.GetMessageCount()
	if err != nil {
		return err
	}
	config := s.config()
	maxResequenceMsgCount := count + arbutil.MessageIndex(config.MaxReorgResequenceDepth)
	if config.MaxReorgResequenceDepth >= 0 && maxResequenceMsgCount < targetMsgCount {
		log.Error(
			"unable to re-sequence all old messages because there are too many",
			"reorgingToCount", count,
			"removingMessages", targetMsgCount-count,
			"maxReorgResequenceDepth", config.MaxReorgResequenceDepth,
		)
		targetMsgCount = maxResequenceMsgCount
	}
	for i := count; i < targetMsgCount; i++ {
		oldMessage, err := s.GetMessage(i)
		if err != nil {
			log.Error("unable to lookup old message for re-sequencing", "position", i, "err", err)
			break
		}

		if oldMessage.Message == nil || oldMessage.Message.Header == nil {
			continue
		}

		header := oldMessage.Message.Header

		if header.RequestId != nil {
			// This is a delayed message
			delayedSeqNum := header.RequestId.Big().Uint64()
			if delayedSeqNum+1 != oldMessage.DelayedMessagesRead {
				log.Error("delayed message header RequestId doesn't match database DelayedMessagesRead", "header", oldMessage.Message.Header, "delayedMessagesRead", oldMessage.DelayedMessagesRead)
				continue
			}
			if delayedSeqNum != lastDelayedSeqNum {
				// This is the wrong position for the delayed message
				continue
			}
			if s.inboxReader != nil {
				// this is a delayed message. Should be resequenced if all 3 agree:
				// oldMessage, accumulator stored in tracker, and the message re-read from l1
				expectedAcc, err := s.inboxReader.tracker.GetDelayedAcc(delayedSeqNum)
				if err != nil {
					if !strings.Contains(err.Error(), "not found") {
						log.Error("reorg-resequence: failed to read expected accumulator", "err", err)
					}
					continue
				}
				msgBlockNum := new(big.Int).SetUint64(oldMessage.Message.Header.BlockNumber)
				delayedInBlock, err := s.delayedBridge.LookupMessagesInRange(s.GetContext(), msgBlockNum, msgBlockNum, nil)
				if err != nil {
					log.Error("reorg-resequence: failed to serialize old delayed message from database", "err", err)
					continue
				}
				messageFound := false
			delayedInBlockLoop:
				for _, delayedFound := range delayedInBlock {
					if delayedFound.Message.Header.RequestId.Big().Uint64() != delayedSeqNum {
						continue delayedInBlockLoop
					}
					if expectedAcc == delayedFound.AfterInboxAcc() && delayedFound.Message.Equals(oldMessage.Message) {
						messageFound = true
					}
					break delayedInBlockLoop
				}
				if !messageFound {
					continue
				}
			}
			lastDelayedSeqNum++
		}

		oldMessages = append(oldMessages, oldMessage)
	}

	s.reorgMutex.Lock()
	defer s.reorgMutex.Unlock()

	err = s.exec.Reorg(count, newMessages, oldMessages)
	if err != nil {
		return err
	}

	if s.validator != nil {
		err = s.validator.Reorg(s.GetContext(), count)
		if err != nil {
			return err
		}
	}

	err = deleteStartingAt(s.db, batch, messagePrefix, uint64ToKey(uint64(count)))
	if err != nil {
		return err
	}

	return setMessageCount(batch, count)
}

func setMessageCount(batch ethdb.KeyValueWriter, count arbutil.MessageIndex) error {
	countBytes, err := rlp.EncodeToBytes(count)
	if err != nil {
		return err
	}
	err = batch.Put(messageCountKey, countBytes)
	if err != nil {
		return err
	}
	sharedmetrics.UpdateSequenceNumberGauge(count)

	return nil
}

func dbKey(prefix []byte, pos uint64) []byte {
	var key []byte
	key = append(key, prefix...)
	key = append(key, uint64ToKey(pos)...)
	return key
}

// Note: if changed to acquire the mutex, some internal users may need to be updated to a non-locking version.
func (s *TransactionStreamer) GetMessage(seqNum arbutil.MessageIndex) (*arbostypes.MessageWithMetadata, error) {
	key := dbKey(messagePrefix, uint64(seqNum))
	data, err := s.db.Get(key)
	if err != nil {
		return nil, err
	}
	var message arbostypes.MessageWithMetadata
	err = rlp.DecodeBytes(data, &message)
	if err != nil {
		return nil, err
	}

	return &message, nil
}

// Note: if changed to acquire the mutex, some internal users may need to be updated to a non-locking version.
func (s *TransactionStreamer) GetMessageCount() (arbutil.MessageIndex, error) {
	posBytes, err := s.db.Get(messageCountKey)
	if err != nil {
		return 0, err
	}
	var pos uint64
	err = rlp.DecodeBytes(posBytes, &pos)
	if err != nil {
		return 0, err
	}
	return arbutil.MessageIndex(pos), nil
}

func (s *TransactionStreamer) GetProcessedMessageCount() (arbutil.MessageIndex, error) {
	msgCount, err := s.GetMessageCount()
	if err != nil {
		return 0, err
	}
	digestedHead, err := s.exec.HeadMessageNumber()
	if err != nil {
		return 0, err
	}
	if msgCount > digestedHead+1 {
		return digestedHead + 1, nil
	}
	return msgCount, nil
}

func (s *TransactionStreamer) AddMessages(pos arbutil.MessageIndex, messagesAreConfirmed bool, messages []arbostypes.MessageWithMetadata) error {
	return s.AddMessagesAndEndBatch(pos, messagesAreConfirmed, messages, nil)
}

func (s *TransactionStreamer) AddBroadcastMessages(feedMessages []*broadcaster.BroadcastFeedMessage) error {
	if len(feedMessages) == 0 {
		return nil
	}
	broadcastStartPos := feedMessages[0].SequenceNumber
	var messages []arbostypes.MessageWithMetadata
	broadcastAfterPos := broadcastStartPos
	for _, feedMessage := range feedMessages {
		if broadcastAfterPos != feedMessage.SequenceNumber {
			return fmt.Errorf("invalid sequence number %v, expected %v", feedMessage.SequenceNumber, broadcastAfterPos)
		}
		if feedMessage.Message.Message == nil || feedMessage.Message.Message.Header == nil {
			return fmt.Errorf("invalid feed message at sequence number %v", feedMessage.SequenceNumber)
		}
		messages = append(messages, feedMessage.Message)
		broadcastAfterPos++
	}

	s.insertionMutex.Lock()
	defer s.insertionMutex.Unlock()

	var feedReorg bool
	var err error
	// Skip any messages already in the database
	// prevDelayedRead set to 0 because it's only used to compute the output prevDelayedRead which is not used here
	// Messages from feed are not confirmed, so confirmedMessageCount is 0 and confirmedReorg can be ignored
	dups, feedReorg, oldMsg, err := s.countDuplicateMessages(broadcastStartPos, messages, nil)
	if err != nil {
		return err
	}
	messages = messages[dups:]
	broadcastStartPos += arbutil.MessageIndex(dups)
	if oldMsg != nil {
		s.logReorg(broadcastStartPos, oldMsg, &messages[0], false)
	}
	if len(messages) == 0 {
		// No new messages received
		return nil
	}

	if len(s.broadcasterQueuedMessages) == 0 || (feedReorg && !s.broadcasterQueuedMessagesActiveReorg) {
		// Empty cache or feed different from database, save current feed messages until confirmed L1 messages catch up.
		s.broadcasterQueuedMessages = messages
		atomic.StoreUint64(&s.broadcasterQueuedMessagesPos, uint64(broadcastStartPos))
		s.broadcasterQueuedMessagesActiveReorg = feedReorg
	} else {
		broadcasterQueuedMessagesPos := arbutil.MessageIndex(atomic.LoadUint64(&s.broadcasterQueuedMessagesPos))
		if broadcasterQueuedMessagesPos >= broadcastStartPos {
			// Feed messages older than cache
			s.broadcasterQueuedMessages = messages
			atomic.StoreUint64(&s.broadcasterQueuedMessagesPos, uint64(broadcastStartPos))
			s.broadcasterQueuedMessagesActiveReorg = feedReorg
		} else if broadcasterQueuedMessagesPos+arbutil.MessageIndex(len(s.broadcasterQueuedMessages)) == broadcastStartPos {
			// Feed messages can be added directly to end of cache
			maxQueueSize := s.config().MaxBroadcastQueueSize
			if maxQueueSize == 0 || len(s.broadcasterQueuedMessages) <= maxQueueSize {
				s.broadcasterQueuedMessages = append(s.broadcasterQueuedMessages, messages...)
			}
			broadcastStartPos = broadcasterQueuedMessagesPos
			// Do not change existing reorg state
		} else {
			if len(s.broadcasterQueuedMessages) > 0 {
				log.Warn(
					"broadcaster queue jumped positions",
					"queuedMessages", len(s.broadcasterQueuedMessages),
					"expectedNextPos", broadcasterQueuedMessagesPos+arbutil.MessageIndex(len(s.broadcasterQueuedMessages)),
					"gotPos", broadcastStartPos,
				)
			}
			s.broadcasterQueuedMessages = messages
			atomic.StoreUint64(&s.broadcasterQueuedMessagesPos, uint64(broadcastStartPos))
			s.broadcasterQueuedMessagesActiveReorg = feedReorg
		}
	}

	if s.broadcasterQueuedMessagesActiveReorg || len(s.broadcasterQueuedMessages) == 0 {
		// Broadcaster never triggered reorg or no messages to add
		return nil
	}

	if broadcastStartPos > 0 {
		_, err := s.GetMessage(broadcastStartPos - 1)
		if err != nil {
			if !errors.Is(err, leveldb.ErrNotFound) {
				return err
			}
			// Message before current message doesn't exist in database, so don't add current messages yet
			return nil
		}
	}

	err = s.addMessagesAndEndBatchImpl(broadcastStartPos, false, nil, nil)
	if err != nil {
		return fmt.Errorf("error adding pending broadcaster messages: %w", err)
	}

	return nil
}

// AddFakeInitMessage should only be used for testing or running a local dev node
func (s *TransactionStreamer) AddFakeInitMessage() error {
	return s.AddMessages(0, false, []arbostypes.MessageWithMetadata{{
		Message: &arbostypes.L1IncomingMessage{
			Header: &arbostypes.L1IncomingMessageHeader{
				Kind:      arbostypes.L1MessageType_Initialize,
				RequestId: &common.Hash{},
				L1BaseFee: common.Big0,
			},
			L2msg: math.U256Bytes(s.chainConfig.ChainID),
		},
		DelayedMessagesRead: 1,
	}})
}

// Used in redis tests
func (s *TransactionStreamer) GetMessageCountSync(t *testing.T) (arbutil.MessageIndex, error) {
	s.insertionMutex.Lock()
	defer s.insertionMutex.Unlock()
	return s.GetMessageCount()
}

func endBatch(batch ethdb.Batch) error {
	if batch == nil {
		return nil
	}
	return batch.Write()
}

func (s *TransactionStreamer) AddMessagesAndEndBatch(pos arbutil.MessageIndex, messagesAreConfirmed bool, messages []arbostypes.MessageWithMetadata, batch ethdb.Batch) error {
	if messagesAreConfirmed {
		s.reorgMutex.RLock()
		dups, _, _, err := s.countDuplicateMessages(pos, messages, nil)
		s.reorgMutex.RUnlock()
		if err != nil {
			return err
		}
		if dups == len(messages) {
			return endBatch(batch)
		}
		// cant keep reorg lock when catching insertionMutex.
		// we have to re-evaluate all messages
		// happy cases for confirmed messages:
		// 1: were previously in feed. We saved work
		// 2: are new (syncing). We wasted very little work.
	}
	s.insertionMutex.Lock()
	defer s.insertionMutex.Unlock()

	return s.addMessagesAndEndBatchImpl(pos, messagesAreConfirmed, messages, batch)
}

func (s *TransactionStreamer) getPrevPrevDelayedRead(pos arbutil.MessageIndex) (uint64, error) {
	var prevDelayedRead uint64
	if pos > 0 {
		prevMsg, err := s.GetMessage(pos - 1)
		if err != nil {
			return 0, fmt.Errorf("failed to get previous message for pos %d: %w", pos, err)
		}
		prevDelayedRead = prevMsg.DelayedMessagesRead
	}

	return prevDelayedRead, nil
}

func (s *TransactionStreamer) countDuplicateMessages(
	pos arbutil.MessageIndex,
	messages []arbostypes.MessageWithMetadata,
	batch *ethdb.Batch,
) (int, bool, *arbostypes.MessageWithMetadata, error) {
	curMsg := 0
	for {
		if len(messages) == curMsg {
			break
		}
		key := dbKey(messagePrefix, uint64(pos))
		hasMessage, err := s.db.Has(key)
		if err != nil {
			return 0, false, nil, err
		}
		if !hasMessage {
			break
		}
		haveMessage, err := s.db.Get(key)
		if err != nil {
			return 0, false, nil, err
		}
		nextMessage := messages[curMsg]
		wantMessage, err := rlp.EncodeToBytes(nextMessage)
		if err != nil {
			return 0, false, nil, err
		}
		if !bytes.Equal(haveMessage, wantMessage) {
			// Current message does not exactly match message in database
			var dbMessageParsed arbostypes.MessageWithMetadata
			err := rlp.DecodeBytes(haveMessage, &dbMessageParsed)
			if err != nil {
				log.Warn("TransactionStreamer: Reorg detected! (failed parsing db message)",
					"pos", pos,
					"err", err,
				)
				return curMsg, true, nil, nil
			} else {
				var duplicateMessage bool
				if nextMessage.Message != nil {
					if dbMessageParsed.Message.BatchGasCost == nil || nextMessage.Message.BatchGasCost == nil {
						// Remove both of the batch gas costs and see if the messages still differ
						nextMessageCopy := nextMessage
						nextMessageCopy.Message = new(arbostypes.L1IncomingMessage)
						*nextMessageCopy.Message = *nextMessage.Message
						batchGasCostBkup := dbMessageParsed.Message.BatchGasCost
						dbMessageParsed.Message.BatchGasCost = nil
						nextMessageCopy.Message.BatchGasCost = nil
						if reflect.DeepEqual(dbMessageParsed, nextMessageCopy) {
							// Actually this isn't a reorg; only the batch gas costs differed
							duplicateMessage = true
							// If possible - update the message in the database to add the gas cost cache.
							if batch != nil && nextMessage.Message.BatchGasCost != nil {
								if *batch == nil {
									*batch = s.db.NewBatch()
								}
								err = s.writeMessage(pos, nextMessage, *batch)
								if err != nil {
									return 0, false, nil, err
								}
							}
						}
						dbMessageParsed.Message.BatchGasCost = batchGasCostBkup
					}
				}

				if !duplicateMessage {
					return curMsg, true, &dbMessageParsed, nil
				}
			}
		}

		curMsg++
		pos++
	}

	return curMsg, false, nil, nil
}

func (s *TransactionStreamer) logReorg(pos arbutil.MessageIndex, dbMsg *arbostypes.MessageWithMetadata, newMsg *arbostypes.MessageWithMetadata, confirmed bool) {
	sendLog := confirmed
	if time.Now().After(s.nextAllowedFeedReorgLog) {
		sendLog = true
	}
	if sendLog {
		s.nextAllowedFeedReorgLog = time.Now().Add(time.Minute)
		log.Warn("TransactionStreamer: Reorg detected!",
			"confirmed", confirmed,
			"pos", pos,
			"got-delayed", newMsg.DelayedMessagesRead,
			"got-header", newMsg.Message.Header,
			"db-delayed", dbMsg.DelayedMessagesRead,
			"db-header", dbMsg.Message.Header,
		)
	}

}

func (s *TransactionStreamer) addMessagesAndEndBatchImpl(messageStartPos arbutil.MessageIndex, messagesAreConfirmed bool, messages []arbostypes.MessageWithMetadata, batch ethdb.Batch) error {
	var confirmedReorg bool
	var oldMsg *arbostypes.MessageWithMetadata
	var lastDelayedRead uint64
	var hasNewConfirmedMessages bool

	messagesAfterPos := messageStartPos + arbutil.MessageIndex(len(messages))
	broadcastStartPos := arbutil.MessageIndex(atomic.LoadUint64(&s.broadcasterQueuedMessagesPos))

	if messagesAreConfirmed {
		var duplicates int
		var err error
		duplicates, confirmedReorg, oldMsg, err = s.countDuplicateMessages(messageStartPos, messages, &batch)
		if err != nil {
			return err
		}
		if duplicates > 0 {
			lastDelayedRead = messages[duplicates-1].DelayedMessagesRead
			messages = messages[duplicates:]
			messageStartPos += arbutil.MessageIndex(duplicates)
		}
		if len(messages) > 0 {
			hasNewConfirmedMessages = true
		}
	}

	clearQueueOnSuccess := false
	if (s.broadcasterQueuedMessagesActiveReorg && messageStartPos <= broadcastStartPos) ||
		(!s.broadcasterQueuedMessagesActiveReorg && broadcastStartPos <= messagesAfterPos) {
		// Active broadcast reorg and L1 messages at or before start of broadcast messages
		// Or no active broadcast reorg and broadcast messages start before or immediately after last L1 message
		if messagesAfterPos >= broadcastStartPos {
			broadcastSliceIndex := int(messagesAfterPos - broadcastStartPos)
			if broadcastSliceIndex < len(s.broadcasterQueuedMessages) {
				// Some cached feed messages can be used
				messages = append(messages, s.broadcasterQueuedMessages[broadcastSliceIndex:]...)
			}
		}

		// L1 used or replaced broadcast cache items
		clearQueueOnSuccess = true
	}

	var feedReorg bool
	if !hasNewConfirmedMessages {
		var duplicates int
		var err error
		duplicates, feedReorg, oldMsg, err = s.countDuplicateMessages(messageStartPos, messages, nil)
		if err != nil {
			return err
		}
		if duplicates > 0 {
			lastDelayedRead = messages[duplicates-1].DelayedMessagesRead
			messages = messages[duplicates:]
			messageStartPos += arbutil.MessageIndex(duplicates)
		}
	}
	if oldMsg != nil {
		s.logReorg(messageStartPos, oldMsg, &messages[0], confirmedReorg)
	}

	if feedReorg {
		// Never allow feed to reorg confirmed messages
		// Note that any remaining messages must be feed messages, so we're done here
		return endBatch(batch)
	}

	if lastDelayedRead == 0 {
		var err error
		lastDelayedRead, err = s.getPrevPrevDelayedRead(messageStartPos)
		if err != nil {
			return err
		}
	}

	// Validate delayed message counts of remaining messages
	for i, msg := range messages {
		msgPos := messageStartPos + arbutil.MessageIndex(i)
		diff := msg.DelayedMessagesRead - lastDelayedRead
		if diff != 0 && diff != 1 {
			return fmt.Errorf("attempted to insert jump from %v delayed messages read to %v delayed messages read at message index %v", lastDelayedRead, msg.DelayedMessagesRead, msgPos)
		}
		lastDelayedRead = msg.DelayedMessagesRead
		if msg.Message == nil {
			return fmt.Errorf("attempted to insert nil message at position %v", msgPos)
		}
	}

	if confirmedReorg {
		reorgBatch := s.db.NewBatch()
		err := s.reorg(reorgBatch, messageStartPos, messages)
		if err != nil {
			return err
		}
		err = reorgBatch.Write()
		if err != nil {
			return err
		}
	}
	if len(messages) == 0 {
		return endBatch(batch)
	}

	err := s.writeMessages(messageStartPos, messages, batch)
	if err != nil {
		return err
	}

	if clearQueueOnSuccess {
		s.broadcasterQueuedMessages = s.broadcasterQueuedMessages[:0]
		atomic.StoreUint64(&s.broadcasterQueuedMessagesPos, 0)
		s.broadcasterQueuedMessagesActiveReorg = false
	}

	return nil
}

func (s *TransactionStreamer) FetchBatch(batchNum uint64) ([]byte, error) {
	return s.inboxReader.GetSequencerMessageBytes(context.TODO(), batchNum)
}

// The caller must hold the insertionMutex
func (s *TransactionStreamer) ExpectChosenSequencer() error {
	if s.coordinator != nil {
		if !s.coordinator.CurrentlyChosen() {
			return fmt.Errorf("%w: not main sequencer", execution.ErrRetrySequencer)
		}
	}
	return nil
}

func (s *TransactionStreamer) WriteMessageFromSequencer(pos arbutil.MessageIndex, msgWithMeta arbostypes.MessageWithMetadata) error {
	if err := s.ExpectChosenSequencer(); err != nil {
		return err
	}
	if !s.insertionMutex.TryLock() {
		return execution.ErrSequencerInsertLockTaken
	}
	defer s.insertionMutex.Unlock()

	msgCount, err := s.GetMessageCount()
	if err != nil {
		return err
	}

	if msgCount != pos {
		return fmt.Errorf("wrong pos got %d expected %d", pos, msgCount)
	}

	if s.coordinator != nil {
		if err := s.coordinator.SequencingMessage(pos, &msgWithMeta); err != nil {
			return err
		}
	}

	if err := s.writeMessages(pos, []arbostypes.MessageWithMetadata{msgWithMeta}, nil); err != nil {
		return err
	}

	if s.broadcastServer != nil {
		if err := s.broadcastServer.BroadcastSingle(msgWithMeta, pos); err != nil {
			log.Error("failed broadcasting message", "pos", pos, "err", err)
		}
	}

	return nil
}

func (s *TransactionStreamer) GetGenesisBlockNumber() (uint64, error) {
	return s.chainConfig.ArbitrumChainParams.GenesisBlockNum, nil
}

// PauseReorgs until a matching call to ResumeReorgs (may be called concurrently)
func (s *TransactionStreamer) PauseReorgs() {
	s.reorgMutex.RLock()
}

func (s *TransactionStreamer) ResumeReorgs() {
	s.reorgMutex.RUnlock()
}

func (s *TransactionStreamer) writeMessage(pos arbutil.MessageIndex, msg arbostypes.MessageWithMetadata, batch ethdb.Batch) error {
	key := dbKey(messagePrefix, uint64(pos))
	msgBytes, err := rlp.EncodeToBytes(msg)
	if err != nil {
		return err
	}
	return batch.Put(key, msgBytes)
}

// The mutex must be held, and pos must be the latest message count.
// `batch` may be nil, which initializes a new batch. The batch is closed out in this function.
func (s *TransactionStreamer) writeMessages(pos arbutil.MessageIndex, messages []arbostypes.MessageWithMetadata, batch ethdb.Batch) error {
	if batch == nil {
		batch = s.db.NewBatch()
	}
	for i, msg := range messages {
		err := s.writeMessage(pos+arbutil.MessageIndex(i), msg, batch)
		if err != nil {
			return err
		}
	}

	err := setMessageCount(batch, pos+arbutil.MessageIndex(len(messages)))
	if err != nil {
		return err
	}
	err = batch.Write()
	if err != nil {
		return err
	}

	select {
	case s.newMessageNotifier <- struct{}{}:
	default:
	}

	return nil
}

// TODO: eventually there will be a table maintained by txStreamer itself
func (s *TransactionStreamer) ResultAtCount(count arbutil.MessageIndex) (*execution.MessageResult, error) {
	if count == 0 {
		return &execution.MessageResult{}, nil
	}
	return s.exec.ResultAtPos(count - 1)
}

// return value: true if should be called again immediately
func (s *TransactionStreamer) executeNextMsg(ctx context.Context, exec *execution.ExecutionEngine) bool {
	if ctx.Err() != nil {
		return false
	}
	if !s.reorgMutex.TryRLock() {
		return false
	}
	defer s.reorgMutex.RUnlock()
	prevMessageCount := s.execLastMsgCount
	msgCount, err := s.GetMessageCount()
	if err != nil {
		log.Error("feedOneMsg failed to get message count", "err", err)
		return false
	}
	s.execLastMsgCount = prevMessageCount
	pos, err := s.exec.HeadMessageNumber()
	if err != nil {
		log.Error("feedOneMsg failed to get exec engine message count", "err", err)
		return false
	}
	pos++
	if pos >= msgCount {
		return false
	}
	msg, err := s.GetMessage(pos)
	if err != nil {
		log.Error("feedOneMsg failed to readMessage", "err", err, "pos", pos)
		return false
	}
	err = s.exec.DigestMessage(pos, msg)
	if err != nil {
		logger := log.Warn
		if prevMessageCount < msgCount {
			logger = log.Debug
		}
		logger("feedOneMsg failed to send message to execEngine", "err", err, "pos", pos)
		return false
	}
	return pos+1 < msgCount
}

func (s *TransactionStreamer) executeMessages(ctx context.Context, ignored struct{}) time.Duration {
	if s.executeNextMsg(ctx, s.exec) {
		return 0
	}
	return s.config().ExecuteMessageLoopDelay
}

func (s *TransactionStreamer) Start(ctxIn context.Context) error {
	s.StopWaiter.Start(ctxIn, s)
	return stopwaiter.CallIterativelyWith[struct{}](&s.StopWaiterSafe, s.executeMessages, s.newMessageNotifier)
}<|MERGE_RESOLUTION|>--- conflicted
+++ resolved
@@ -41,15 +41,10 @@
 type TransactionStreamer struct {
 	stopwaiter.StopWaiter
 
-<<<<<<< HEAD
-	chainConfig *params.ChainConfig
-	exec        *execution.ExecutionEngine
-	validator   *staker.BlockValidator
-=======
 	chainConfig      *params.ChainConfig
 	exec             *execution.ExecutionEngine
 	execLastMsgCount arbutil.MessageIndex
->>>>>>> a9124f3b
+	validator        *staker.BlockValidator
 
 	db           ethdb.Database
 	fatalErrChan chan<- error
