--- conflicted
+++ resolved
@@ -423,27 +423,6 @@
 	return nil
 }
 
-<<<<<<< HEAD
-func (c *Config) Get() *Config {
-	return c
-}
-
-func (c *Config) Start(context.Context) {}
-
-func (c *Config) StopAndWait() {}
-
-func (c *Config) Started() bool {
-	return true
-=======
-func (c *Config) ForwardingTarget() string {
-	if c.ForwardingTargetImpl == "null" {
-		return ""
-	}
-
-	return c.ForwardingTargetImpl
->>>>>>> 0cbd8c72
-}
-
 func (c *Config) ValidatorRequired() bool {
 	if c.BlockValidator.Enable {
 		return true
@@ -503,12 +482,7 @@
 	config.BatchPoster.Enable = false
 	config.SeqCoordinator.Enable = false
 	config.BlockValidator = staker.TestBlockValidatorConfig
-<<<<<<< HEAD
-=======
 	config.Staker.Enable = false
-	config.Forwarder = execution.DefaultTestForwarderConfig
-	config.TransactionStreamer = DefaultTransactionStreamerConfig
->>>>>>> 0cbd8c72
 
 	return &config
 }
