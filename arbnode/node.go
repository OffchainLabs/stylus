// Copyright 2021-2022, Offchain Labs, Inc.
// For license information, see https://github.com/nitro/blob/master/LICENSE

package arbnode

import (
	"context"
	"errors"
	"fmt"
	"math"
	"math/big"
	"os"
	"path/filepath"
	"runtime"
	"time"

	flag "github.com/spf13/pflag"

	"github.com/ethereum/go-ethereum/accounts/abi/bind"
	"github.com/ethereum/go-ethereum/arbitrum"
	"github.com/ethereum/go-ethereum/common"
	"github.com/ethereum/go-ethereum/core"
	"github.com/ethereum/go-ethereum/core/rawdb"
	"github.com/ethereum/go-ethereum/core/types"
	"github.com/ethereum/go-ethereum/core/vm"
	"github.com/ethereum/go-ethereum/crypto"
	"github.com/ethereum/go-ethereum/eth/ethconfig"
	"github.com/ethereum/go-ethereum/ethdb"
	"github.com/ethereum/go-ethereum/log"
	"github.com/ethereum/go-ethereum/node"
	"github.com/ethereum/go-ethereum/params"
	"github.com/ethereum/go-ethereum/rpc"

	"github.com/offchainlabs/nitro/arbos"
	"github.com/offchainlabs/nitro/arbos/arbosState"
	"github.com/offchainlabs/nitro/arbstate"
	"github.com/offchainlabs/nitro/arbutil"
	"github.com/offchainlabs/nitro/broadcastclient"
	"github.com/offchainlabs/nitro/broadcaster"
	"github.com/offchainlabs/nitro/das"
	"github.com/offchainlabs/nitro/solgen/go/bridgegen"
	"github.com/offchainlabs/nitro/solgen/go/challengegen"
	"github.com/offchainlabs/nitro/solgen/go/ospgen"
	"github.com/offchainlabs/nitro/solgen/go/rollupgen"
	"github.com/offchainlabs/nitro/statetransfer"
	"github.com/offchainlabs/nitro/util/headerreader"
	"github.com/offchainlabs/nitro/validator"
)

type RollupAddresses struct {
	Bridge                 common.Address `json:"bridge"`
	Inbox                  common.Address `json:"inbox"`
	SequencerInbox         common.Address `json:"sequencer-inbox"`
	Rollup                 common.Address `json:"rollup"`
	ValidatorUtils         common.Address `json:"validator-utils"`
	ValidatorWalletCreator common.Address `json:"validator-wallet-creator"`
	DeployedAt             uint64         `json:"deployed-at"`
}

type RollupAddressesConfig struct {
	Bridge                 string `koanf:"bridge"`
	Inbox                  string `koanf:"inbox"`
	SequencerInbox         string `koanf:"sequencer-inbox"`
	Rollup                 string `koanf:"rollup"`
	ValidatorUtils         string `koanf:"validator-utils"`
	ValidatorWalletCreator string `koanf:"validator-wallet-creator"`
	DeployedAt             uint64 `koanf:"deployed-at"`
}

var RollupAddressesConfigDefault = RollupAddressesConfig{}

func RollupAddressesConfigAddOptions(prefix string, f *flag.FlagSet) {
	f.String(prefix+".bridge", "", "the bridge contract address")
	f.String(prefix+".inbox", "", "the inbox contract address")
	f.String(prefix+".sequencer-inbox", "", "the sequencer inbox contract address")
	f.String(prefix+".rollup", "", "the rollup contract address")
	f.String(prefix+".validator-utils", "", "the validator utils contract address")
	f.String(prefix+".validator-wallet-creator", "", "the validator wallet creator contract address")
	f.Uint64(prefix+".deployed-at", 0, "the block number at which the rollup was deployed")
}

func (c *RollupAddressesConfig) ParseAddresses() (RollupAddresses, error) {
	a := RollupAddresses{
		DeployedAt: c.DeployedAt,
	}
	strs := []string{
		c.Bridge,
		c.Inbox,
		c.SequencerInbox,
		c.Rollup,
		c.ValidatorUtils,
		c.ValidatorWalletCreator,
	}
	addrs := []*common.Address{
		&a.Bridge,
		&a.Inbox,
		&a.SequencerInbox,
		&a.Rollup,
		&a.ValidatorUtils,
		&a.ValidatorWalletCreator,
	}
	names := []string{
		"Bridge",
		"Inbox",
		"SequencerInbox",
		"Rollup",
		"ValidatorUtils",
		"ValidatorWalletCreator",
	}
	if len(strs) != len(addrs) {
		return RollupAddresses{}, fmt.Errorf("internal error: attempting to parse %v strings into %v addresses", len(strs), len(addrs))
	}
	complete := true
	for i, s := range strs {
		if !common.IsHexAddress(s) {
			log.Error("invalid address", "name", names[i], "value", s)
			complete = false
		}
		*addrs[i] = common.HexToAddress(s)
	}
	if !complete {
		return RollupAddresses{}, fmt.Errorf("invalid addresses")
	}
	return a, nil
}

func andTxSucceeded(ctx context.Context, l1Reader *headerreader.HeaderReader, tx *types.Transaction, err error) error {
	if err != nil {
		return fmt.Errorf("error submitting tx: %w", err)
	}
	_, err = l1Reader.WaitForTxApproval(ctx, tx)
	if err != nil {
		return fmt.Errorf("error executing tx: %w", err)
	}
	return nil
}

func deployBridgeCreator(ctx context.Context, l1Reader *headerreader.HeaderReader, auth *bind.TransactOpts) (common.Address, error) {
	client := l1Reader.Client()
	bridgeTemplate, tx, _, err := bridgegen.DeployBridge(auth, client)
	err = andTxSucceeded(ctx, l1Reader, tx, err)
	if err != nil {
		return common.Address{}, fmt.Errorf("bridge deploy error: %w", err)
	}

	seqInboxTemplate, tx, _, err := bridgegen.DeploySequencerInbox(auth, client)
	err = andTxSucceeded(ctx, l1Reader, tx, err)
	if err != nil {
		return common.Address{}, fmt.Errorf("sequencer inbox deploy error: %w", err)
	}

	inboxTemplate, tx, _, err := bridgegen.DeployInbox(auth, client)
	err = andTxSucceeded(ctx, l1Reader, tx, err)
	if err != nil {
		return common.Address{}, fmt.Errorf("inbox deploy error: %w", err)
	}

	rollupEventBridgeTemplate, tx, _, err := rollupgen.DeployRollupEventInbox(auth, client)
	err = andTxSucceeded(ctx, l1Reader, tx, err)
	if err != nil {
		return common.Address{}, fmt.Errorf("rollup event bridge deploy error: %w", err)
	}

	outboxTemplate, tx, _, err := bridgegen.DeployOutbox(auth, client)
	err = andTxSucceeded(ctx, l1Reader, tx, err)
	if err != nil {
		return common.Address{}, fmt.Errorf("outbox deploy error: %w", err)
	}

	bridgeCreatorAddr, tx, bridgeCreator, err := rollupgen.DeployBridgeCreator(auth, client)
	err = andTxSucceeded(ctx, l1Reader, tx, err)
	if err != nil {
		return common.Address{}, fmt.Errorf("bridge creator deploy error: %w", err)
	}

	tx, err = bridgeCreator.UpdateTemplates(auth, bridgeTemplate, seqInboxTemplate, inboxTemplate, rollupEventBridgeTemplate, outboxTemplate)
	err = andTxSucceeded(ctx, l1Reader, tx, err)
	if err != nil {
		return common.Address{}, fmt.Errorf("bridge creator update templates error: %w", err)
	}

	return bridgeCreatorAddr, nil
}

func deployChallengeFactory(ctx context.Context, l1Reader *headerreader.HeaderReader, auth *bind.TransactOpts) (common.Address, common.Address, error) {
	client := l1Reader.Client()
	osp0, tx, _, err := ospgen.DeployOneStepProver0(auth, client)
	err = andTxSucceeded(ctx, l1Reader, tx, err)
	if err != nil {
		return common.Address{}, common.Address{}, fmt.Errorf("osp0 deploy error: %w", err)
	}

	ospMem, _, _, err := ospgen.DeployOneStepProverMemory(auth, client)
	err = andTxSucceeded(ctx, l1Reader, tx, err)
	if err != nil {
		return common.Address{}, common.Address{}, fmt.Errorf("ospMemory deploy error: %w", err)
	}

	ospMath, _, _, err := ospgen.DeployOneStepProverMath(auth, client)
	err = andTxSucceeded(ctx, l1Reader, tx, err)
	if err != nil {
		return common.Address{}, common.Address{}, fmt.Errorf("ospMath deploy error: %w", err)
	}

	ospHostIo, _, _, err := ospgen.DeployOneStepProverHostIo(auth, client)
	err = andTxSucceeded(ctx, l1Reader, tx, err)
	if err != nil {
		return common.Address{}, common.Address{}, fmt.Errorf("ospHostIo deploy error: %w", err)
	}

	ospEntryAddr, tx, _, err := ospgen.DeployOneStepProofEntry(auth, client, osp0, ospMem, ospMath, ospHostIo)
	err = andTxSucceeded(ctx, l1Reader, tx, err)
	if err != nil {
		return common.Address{}, common.Address{}, fmt.Errorf("ospEntry deploy error: %w", err)
	}

	challengeManagerAddr, tx, _, err := challengegen.DeployChallengeManager(auth, client)
	err = andTxSucceeded(ctx, l1Reader, tx, err)
	if err != nil {
		return common.Address{}, common.Address{}, fmt.Errorf("ospEntry deploy error: %w", err)
	}

	return ospEntryAddr, challengeManagerAddr, nil
}

func deployRollupCreator(ctx context.Context, l1Reader *headerreader.HeaderReader, auth *bind.TransactOpts) (*rollupgen.RollupCreator, common.Address, common.Address, common.Address, error) {
	bridgeCreator, err := deployBridgeCreator(ctx, l1Reader, auth)
	if err != nil {
		return nil, common.Address{}, common.Address{}, common.Address{}, err
	}

	ospEntryAddr, challengeManagerAddr, err := deployChallengeFactory(ctx, l1Reader, auth)
	if err != nil {
		return nil, common.Address{}, common.Address{}, common.Address{}, err
	}

	rollupAdminLogic, tx, _, err := rollupgen.DeployRollupAdminLogic(auth, l1Reader.Client())
	err = andTxSucceeded(ctx, l1Reader, tx, err)
	if err != nil {
		return nil, common.Address{}, common.Address{}, common.Address{}, fmt.Errorf("rollup admin logic deploy error: %w", err)
	}

	rollupUserLogic, tx, _, err := rollupgen.DeployRollupUserLogic(auth, l1Reader.Client())
	err = andTxSucceeded(ctx, l1Reader, tx, err)
	if err != nil {
		return nil, common.Address{}, common.Address{}, common.Address{}, fmt.Errorf("rollup user logic deploy error: %w", err)
	}

	rollupCreatorAddress, tx, rollupCreator, err := rollupgen.DeployRollupCreator(auth, l1Reader.Client())
	err = andTxSucceeded(ctx, l1Reader, tx, err)
	if err != nil {
		return nil, common.Address{}, common.Address{}, common.Address{}, fmt.Errorf("rollup creator deploy error: %w", err)
	}

	validatorUtils, tx, _, err := rollupgen.DeployValidatorUtils(auth, l1Reader.Client())
	err = andTxSucceeded(ctx, l1Reader, tx, err)
	if err != nil {
		return nil, common.Address{}, common.Address{}, common.Address{}, fmt.Errorf("validator utils deploy error: %w", err)
	}

	validatorWalletCreator, tx, _, err := rollupgen.DeployValidatorWalletCreator(auth, l1Reader.Client())
	err = andTxSucceeded(ctx, l1Reader, tx, err)
	if err != nil {
		return nil, common.Address{}, common.Address{}, common.Address{}, fmt.Errorf("validator wallet creator deploy error: %w", err)
	}

	tx, err = rollupCreator.SetTemplates(
		auth,
		bridgeCreator,
		ospEntryAddr,
		challengeManagerAddr,
		rollupAdminLogic,
		rollupUserLogic,
		validatorUtils,
		validatorWalletCreator,
	)
	err = andTxSucceeded(ctx, l1Reader, tx, err)
	if err != nil {
		return nil, common.Address{}, common.Address{}, common.Address{}, fmt.Errorf("rollup set template error: %w", err)
	}

	return rollupCreator, rollupCreatorAddress, validatorUtils, validatorWalletCreator, nil
}

func GenerateRollupConfig(prod bool, wasmModuleRoot common.Hash, rollupOwner common.Address, chainId *big.Int, loserStakeEscrow common.Address) rollupgen.Config {
	var confirmPeriod uint64
	if prod {
		confirmPeriod = 45818
	} else {
		confirmPeriod = 20
	}
	return rollupgen.Config{
		ConfirmPeriodBlocks:      confirmPeriod,
		ExtraChallengeTimeBlocks: 200,
		StakeToken:               common.Address{},
		BaseStake:                big.NewInt(params.Ether),
		WasmModuleRoot:           wasmModuleRoot,
		Owner:                    rollupOwner,
		LoserStakeEscrow:         loserStakeEscrow,
		ChainId:                  chainId,
		SequencerInboxMaxTimeVariation: rollupgen.ISequencerInboxMaxTimeVariation{
			DelayBlocks:   big.NewInt(60 * 60 * 24 / 15),
			FutureBlocks:  big.NewInt(12),
			DelaySeconds:  big.NewInt(60 * 60 * 24),
			FutureSeconds: big.NewInt(60 * 60),
		},
	}
}

func DeployOnL1(ctx context.Context, l1client arbutil.L1Interface, deployAuth *bind.TransactOpts, sequencer common.Address, authorizeValidators uint64, readerConfig headerreader.Config, machineConfig validator.NitroMachineConfig, config rollupgen.Config) (*RollupAddresses, error) {
	l1Reader := headerreader.New(l1client, readerConfig)
	l1Reader.Start(ctx)
	defer l1Reader.StopAndWait()

	if config.WasmModuleRoot == (common.Hash{}) {
		var err error
		config.WasmModuleRoot, err = machineConfig.ReadLatestWasmModuleRoot()
		if err != nil {
			return nil, err
		}
	}

	rollupCreator, rollupCreatorAddress, validatorUtils, validatorWalletCreator, err := deployRollupCreator(ctx, l1Reader, deployAuth)
	if err != nil {
		return nil, fmt.Errorf("error deploying rollup creator: %w", err)
	}

	nonce, err := l1client.PendingNonceAt(ctx, rollupCreatorAddress)
	if err != nil {
		return nil, fmt.Errorf("error getting pending nonce: %w", err)
	}
	expectedRollupAddr := crypto.CreateAddress(rollupCreatorAddress, nonce+2)
	tx, err := rollupCreator.CreateRollup(
		deployAuth,
		config,
		expectedRollupAddr,
	)
	if err != nil {
		return nil, fmt.Errorf("error submitting create rollup tx: %w", err)
	}
	receipt, err := l1Reader.WaitForTxApproval(ctx, tx)
	if err != nil {
		return nil, fmt.Errorf("error executing create rollup tx: %w", err)
	}
	info, err := rollupCreator.ParseRollupCreated(*receipt.Logs[len(receipt.Logs)-1])
	if err != nil {
		return nil, fmt.Errorf("error parsing rollup created log: %w", err)
	}

	sequencerInbox, err := bridgegen.NewSequencerInbox(info.SequencerInbox, l1client)
	if err != nil {
		return nil, fmt.Errorf("error getting sequencer inbox: %w", err)
	}

	// if a zero sequencer address is specified, don't authorize any sequencers
	if sequencer != (common.Address{}) {
		tx, err = sequencerInbox.SetIsBatchPoster(deployAuth, sequencer, true)
		err = andTxSucceeded(ctx, l1Reader, tx, err)
		if err != nil {
			return nil, fmt.Errorf("error setting is batch poster: %w", err)
		}
	}

	var allowValidators []bool
	var validatorAddrs []common.Address
	for i := uint64(1); i <= authorizeValidators; i++ {
		validatorAddrs = append(validatorAddrs, crypto.CreateAddress(validatorWalletCreator, i))
		allowValidators = append(allowValidators, true)
	}
	if len(validatorAddrs) > 0 {
		rollup, err := rollupgen.NewRollupAdminLogic(info.RollupAddress, l1client)
		if err != nil {
			return nil, fmt.Errorf("error getting rollup admin: %w", err)
		}
		tx, err = rollup.SetValidator(deployAuth, validatorAddrs, allowValidators)
		err = andTxSucceeded(ctx, l1Reader, tx, err)
		if err != nil {
			return nil, fmt.Errorf("error setting validator: %w", err)
		}
	}

	return &RollupAddresses{
		Bridge:                 info.Bridge,
		Inbox:                  info.InboxAddress,
		SequencerInbox:         info.SequencerInbox,
		DeployedAt:             receipt.BlockNumber.Uint64(),
		Rollup:                 info.RollupAddress,
		ValidatorUtils:         validatorUtils,
		ValidatorWalletCreator: validatorWalletCreator,
	}, nil
}

type Config struct {
	RPC                  arbitrum.Config                `koanf:"rpc"`
	Sequencer            SequencerConfig                `koanf:"sequencer"`
	L1Reader             headerreader.Config            `koanf:"l1-reader"`
	InboxReader          InboxReaderConfig              `koanf:"inbox-reader"`
	DelayedSequencer     DelayedSequencerConfig         `koanf:"delayed-sequencer"`
	BatchPoster          BatchPosterConfig              `koanf:"batch-poster"`
	ForwardingTargetImpl string                         `koanf:"forwarding-target"`
	PreCheckTxs          bool                           `koanf:"pre-check-txs"`
	BlockValidator       validator.BlockValidatorConfig `koanf:"block-validator"`
	Feed                 broadcastclient.FeedConfig     `koanf:"feed"`
	Validator            validator.L1ValidatorConfig    `koanf:"validator"`
	SeqCoordinator       SeqCoordinatorConfig           `koanf:"seq-coordinator"`
	DataAvailability     das.DataAvailabilityConfig     `koanf:"data-availability"`
	Wasm                 WasmConfig                     `koanf:"wasm"`
	Dangerous            DangerousConfig                `koanf:"dangerous"`
	Caching              CachingConfig                  `koanf:"caching"`
	Archive              bool                           `koanf:"archive"`
	TxLookupLimit        uint64                         `koanf:"tx-lookup-limit"`
}

func (c *Config) ForwardingTarget() string {
	if c.ForwardingTargetImpl == "null" {
		return ""
	}

	return c.ForwardingTargetImpl
}

func ConfigAddOptions(prefix string, f *flag.FlagSet, feedInputEnable bool, feedOutputEnable bool) {
	arbitrum.ConfigAddOptions(prefix+".rpc", f)
	SequencerConfigAddOptions(prefix+".sequencer", f)
	headerreader.AddOptions(prefix+".l1-reader", f)
	InboxReaderConfigAddOptions(prefix+".inbox-reader", f)
	DelayedSequencerConfigAddOptions(prefix+".delayed-sequencer", f)
	BatchPosterConfigAddOptions(prefix+".batch-poster", f)
	f.String(prefix+".forwarding-target", ConfigDefault.ForwardingTargetImpl, "transaction forwarding target URL, or \"null\" to disable forwarding (iff not sequencer)")
	f.Bool(prefix+".pre-check-txs", ConfigDefault.PreCheckTxs, "if true, verify basic state transition requirements of incoming RPC transactions before processing them")
	validator.BlockValidatorConfigAddOptions(prefix+".block-validator", f)
	broadcastclient.FeedConfigAddOptions(prefix+".feed", f, feedInputEnable, feedOutputEnable)
	validator.L1ValidatorConfigAddOptions(prefix+".validator", f)
	SeqCoordinatorConfigAddOptions(prefix+".seq-coordinator", f)
	das.DataAvailabilityConfigAddOptions(prefix+".data-availability", f)
	WasmConfigAddOptions(prefix+".wasm", f)
	DangerousConfigAddOptions(prefix+".dangerous", f)
	CachingConfigAddOptions(prefix+".caching", f)
	f.Uint64(prefix+".tx-lookup-limit", ConfigDefault.TxLookupLimit, "retain the ability to lookup transactions by hash for the past N blocks (0 = all blocks)")

	archiveMsg := fmt.Sprintf("retain past block state (deprecated, please use %v.caching.archive)", prefix)
	f.Bool(prefix+".archive", ConfigDefault.Archive, archiveMsg)
}

var ConfigDefault = Config{
	RPC:                  arbitrum.DefaultConfig,
	Sequencer:            DefaultSequencerConfig,
	L1Reader:             headerreader.DefaultConfig,
	InboxReader:          DefaultInboxReaderConfig,
	DelayedSequencer:     DefaultDelayedSequencerConfig,
	BatchPoster:          DefaultBatchPosterConfig,
	ForwardingTargetImpl: "",
	PreCheckTxs:          false,
	BlockValidator:       validator.DefaultBlockValidatorConfig,
	Feed:                 broadcastclient.FeedConfigDefault,
	Validator:            validator.DefaultL1ValidatorConfig,
	SeqCoordinator:       DefaultSeqCoordinatorConfig,
	DataAvailability:     das.DefaultDataAvailabilityConfig,
	Wasm:                 DefaultWasmConfig,
	Dangerous:            DefaultDangerousConfig,
	Archive:              false,
	TxLookupLimit:        40_000_000,
	Caching:              DefaultCachingConfig,
}

func ConfigDefaultL1Test() *Config {
	config := ConfigDefaultL1NonSequencerTest()
	config.Sequencer = TestSequencerConfig
	config.DelayedSequencer = TestDelayedSequencerConfig
	config.BatchPoster = TestBatchPosterConfig
	config.SeqCoordinator = TestSeqCoordinatorConfig

	return config
}

func ConfigDefaultL1NonSequencerTest() *Config {
	config := ConfigDefault
	config.L1Reader = headerreader.TestConfig
	config.InboxReader = TestInboxReaderConfig
	config.Sequencer.Enable = false
	config.DelayedSequencer.Enable = false
	config.BatchPoster.Enable = false
	config.SeqCoordinator.Enable = false
	config.Wasm.RootPath = validator.DefaultNitroMachineConfig.RootPath
	config.BlockValidator = validator.TestBlockValidatorConfig

	return &config
}

func ConfigDefaultL2Test() *Config {
	config := ConfigDefault
	config.Sequencer = TestSequencerConfig
	config.L1Reader.Enable = false
	config.SeqCoordinator = TestSeqCoordinatorConfig

	return &config
}

type DangerousConfig struct {
	NoL1Listener bool  `koanf:"no-l1-listener"`
	ReorgToBlock int64 `koanf:"reorg-to-block"`
}

var DefaultDangerousConfig = DangerousConfig{
	NoL1Listener: false,
	ReorgToBlock: -1,
}

func DangerousConfigAddOptions(prefix string, f *flag.FlagSet) {
	f.Bool(prefix+".no-l1-listener", DefaultDangerousConfig.NoL1Listener, "DANGEROUS! disables listening to L1. To be used in test nodes only")
	f.Int64(prefix+".reorg-to-block", DefaultDangerousConfig.ReorgToBlock, "DANGEROUS! forces a reorg to an old block height. To be used for testing only. -1 to disable")
}

type DangerousSequencerConfig struct {
	NoCoordinator bool `koanf:"no-coordinator"`
}

var DefaultDangerousSequencerConfig = DangerousSequencerConfig{
	NoCoordinator: false,
}

var TestDangerousSequencerConfig = DangerousSequencerConfig{
	NoCoordinator: true,
}

func DangerousSequencerConfigAddOptions(prefix string, f *flag.FlagSet) {
	f.Bool(prefix+".no-coordinator", DefaultDangerousSequencerConfig.NoCoordinator, "DANGEROUS! allows sequencer without coordinator.")
}

type SequencerConfig struct {
	Enable                      bool                     `koanf:"enable"`
	MaxBlockSpeed               time.Duration            `koanf:"max-block-speed"`
	MaxRevertGasReject          uint64                   `koanf:"max-revert-gas-reject"`
	MaxAcceptableTimestampDelta time.Duration            `koanf:"max-acceptable-timestamp-delta"`
	SenderWhitelist             string                   `koanf:"sender-whitelist"`
	ForwardTimeout              time.Duration            `koanf:"forward-timeout"`
	Dangerous                   DangerousSequencerConfig `koanf:"dangerous"`
}

var DefaultSequencerConfig = SequencerConfig{
	Enable:                      false,
	MaxBlockSpeed:               time.Millisecond * 100,
	MaxRevertGasReject:          params.TxGas + 10000,
	MaxAcceptableTimestampDelta: time.Hour,
	ForwardTimeout:              time.Second * 30,
	Dangerous:                   DefaultDangerousSequencerConfig,
}

var TestSequencerConfig = SequencerConfig{
	Enable:                      true,
	MaxBlockSpeed:               time.Millisecond * 10,
	MaxRevertGasReject:          params.TxGas + 10000,
	MaxAcceptableTimestampDelta: time.Hour,
	SenderWhitelist:             "",
	ForwardTimeout:              time.Second * 2,
	Dangerous:                   TestDangerousSequencerConfig,
}

func SequencerConfigAddOptions(prefix string, f *flag.FlagSet) {
	f.Bool(prefix+".enable", DefaultSequencerConfig.Enable, "act and post to l1 as sequencer")
	f.Duration(prefix+".max-block-speed", DefaultSequencerConfig.MaxBlockSpeed, "minimum delay between blocks (sets a maximum speed of block production)")
	f.Uint64(prefix+".max-revert-gas-reject", DefaultSequencerConfig.MaxRevertGasReject, "maximum gas executed in a revert for the sequencer to reject the transaction instead of posting it (anti-DOS)")
	f.Duration(prefix+".max-acceptable-timestamp-delta", DefaultSequencerConfig.MaxAcceptableTimestampDelta, "maximum acceptable time difference between the local time and the latest L1 block's timestamp")
	f.String(prefix+".sender-whitelist", DefaultSequencerConfig.SenderWhitelist, "comma separated whitelist of authorized senders (if empty, everyone is allowed)")
	f.Duration(prefix+".forward-timeout", DefaultSequencerConfig.ForwardTimeout, "timeout when forwarding to a different sequencer")
	DangerousSequencerConfigAddOptions(prefix+".dangerous", f)
}

type WasmConfig struct {
	RootPath string `koanf:"root-path"`
}

func WasmConfigAddOptions(prefix string, f *flag.FlagSet) {
	f.String(prefix+".root-path", DefaultWasmConfig.RootPath, "path to machine folders, each containing wasm files (replay.wasm, wasi_stub.wasm, soft-float.wasm, go_stub.wasm, host_io.wasm, brotli.wasm")
}

var DefaultWasmConfig = WasmConfig{
	RootPath: "",
}

<<<<<<< HEAD
type CachingConfig struct {
	Archive       bool          `koanf:"archive"`
	BlockCount    uint64        `koanf:"block-count"`
	BlockAge      time.Duration `koanf:"block-age"`
	TrieTimeLimit time.Duration `koanf:"trie-time-limit"`
}

func CachingConfigAddOptions(prefix string, f *flag.FlagSet) {
	f.Bool(prefix+".archive", DefaultCachingConfig.Archive, "retain past block state")
	f.Uint64(prefix+".block-count", DefaultCachingConfig.BlockCount, "minimum number of recent blocks to keep in memory")
	f.Duration(prefix+".block-age", DefaultCachingConfig.BlockAge, "minimum age a block must be to be pruned")
	f.Duration(prefix+".trie-time-limit", DefaultCachingConfig.TrieTimeLimit, "maximum block processing time before trie is written to hard-disk")
}

var DefaultCachingConfig = CachingConfig{
	Archive:       false,
	BlockCount:    128,
	BlockAge:      30 * time.Minute,
	TrieTimeLimit: 5 * time.Minute,
=======
func (w *WasmConfig) FindMachineDir() (string, bool) {
	places := []string{}

	if w.RootPath != "" {
		places = append(places, w.RootPath)
	} else {
		// Check the project dir: <project>/arbnode/node.go => ../../target/machines
		_, thisFile, _, ok := runtime.Caller(0)
		if !ok {
			panic("failed to find root path")
		}
		projectDir := filepath.Dir(filepath.Dir(thisFile))
		projectPath := filepath.Join(filepath.Join(projectDir, "target"), "machines")
		places = append(places, projectPath)

		// Check the working directory: ./machines
		workDir, err := os.Getwd()
		if err != nil {
			panic(err)
		}
		workPath := filepath.Join(workDir, "machines")
		places = append(places, workPath)

		// Check above the executable: <binary> => ../../machines
		execfile, err := os.Executable()
		if err != nil {
			panic(err)
		}
		execPath := filepath.Join(filepath.Dir(filepath.Dir(execfile)), "machines")
		places = append(places, execPath)

		// Check the default
		places = append(places, validator.DefaultNitroMachineConfig.RootPath)
	}

	for _, place := range places {
		if _, err := os.Stat(place); err == nil {
			return place, true
		}
	}
	return "", false
>>>>>>> 8e14bd1c
}

type Node struct {
	Backend                 *arbitrum.Backend
	ArbInterface            *ArbInterface
	L1Reader                *headerreader.HeaderReader
	TxStreamer              *TransactionStreamer
	TxPublisher             TransactionPublisher
	DeployInfo              *RollupAddresses
	InboxReader             *InboxReader
	InboxTracker            *InboxTracker
	DelayedSequencer        *DelayedSequencer
	BatchPoster             *BatchPoster
	BlockValidator          *validator.BlockValidator
	StatelessBlockValidator *validator.StatelessBlockValidator
	Staker                  *validator.Staker
	BroadcastServer         *broadcaster.Broadcaster
	BroadcastClients        []*broadcastclient.BroadcastClient
	SeqCoordinator          *SeqCoordinator
	DASLifecycleManager     *das.LifecycleManager
	ClassicOutboxRetriever  *ClassicOutboxRetriever
}

func createNodeImpl(
	ctx context.Context,
	stack *node.Node,
	chainDb ethdb.Database,
	arbDb ethdb.Database,
	config *Config,
	l2BlockChain *core.BlockChain,
	l1client arbutil.L1Interface,
	deployInfo *RollupAddresses,
	txOpts *bind.TransactOpts,
	daSigner das.DasSigner,
	feedErrChan chan error,
) (*Node, error) {
	var reorgingToBlock *types.Block

	l2Config := l2BlockChain.Config()
	l2ChainId := l2Config.ChainID.Uint64()

	if config.Dangerous.ReorgToBlock >= 0 {
		blockNum := uint64(config.Dangerous.ReorgToBlock)
		if blockNum < l2Config.ArbitrumChainParams.GenesisBlockNum {
			return nil, fmt.Errorf("cannot reorg to block %v past nitro genesis of %v", blockNum, l2Config.ArbitrumChainParams.GenesisBlockNum)
		}
		reorgingToBlock = l2BlockChain.GetBlockByNumber(blockNum)
		if reorgingToBlock == nil {
			return nil, fmt.Errorf("didn't find reorg target block number %v", blockNum)
		}
		err := l2BlockChain.ReorgToOldBlock(reorgingToBlock)
		if err != nil {
			return nil, err
		}
	}

	var classicOutbox *ClassicOutboxRetriever
	classicMsgDb, err := stack.OpenDatabase("classic-msg", 0, 0, "", true)
	if err != nil {
		if l2Config.ArbitrumChainParams.GenesisBlockNum > 0 {
			log.Warn("Classic Msg Database not found", "err", err)
		}
		classicOutbox = nil
	} else {
		classicOutbox = NewClassicOutboxRetriever(classicMsgDb)
	}

	var broadcastServer *broadcaster.Broadcaster
	if config.Feed.Output.Enable {
		broadcastServer = broadcaster.NewBroadcaster(config.Feed.Output, l2ChainId, feedErrChan)
	}

	var l1Reader *headerreader.HeaderReader
	if config.L1Reader.Enable {
		l1Reader = headerreader.New(l1client, config.L1Reader)
	}

	txStreamer, err := NewTransactionStreamer(arbDb, l2BlockChain, broadcastServer)
	if err != nil {
		return nil, err
	}
	var txPublisher TransactionPublisher
	var coordinator *SeqCoordinator
	var sequencer *Sequencer
	if config.Sequencer.Enable {
		if config.ForwardingTarget() != "" {
			return nil, errors.New("sequencer and forwarding target both set")
		}
		if !(config.SeqCoordinator.Enable || config.Sequencer.Dangerous.NoCoordinator) {
			return nil, errors.New("sequencer must be enabled with coordinator, unless dangerous.no-coordinator set")
		}
		if config.L1Reader.Enable {
			if l1client == nil {
				return nil, errors.New("l1client is nil")
			}
			sequencer, err = NewSequencer(txStreamer, l1Reader, config.Sequencer)
		} else {
			sequencer, err = NewSequencer(txStreamer, nil, config.Sequencer)
		}
		if err != nil {
			return nil, err
		}
		txPublisher = sequencer
	} else {
		if config.DelayedSequencer.Enable {
			return nil, errors.New("cannot have delayedsequencer without sequencer")
		}
		if config.ForwardingTarget() == "" {
			txPublisher = NewTxDropper()
		} else {
			txPublisher = NewForwarder(config.ForwardingTarget(), time.Duration(0))
		}
	}
	if config.SeqCoordinator.Enable {
		coordinator, err = NewSeqCoordinator(txStreamer, sequencer, config.SeqCoordinator)
		if err != nil {
			return nil, err
		}
	}
	if config.PreCheckTxs {
		txPublisher = NewTxPreChecker(txPublisher, l2BlockChain)
	}
	arbInterface, err := NewArbInterface(txStreamer, txPublisher)
	if err != nil {
		return nil, err
	}
	backend, err := arbitrum.NewBackend(stack, &config.RPC, chainDb, arbInterface, txStreamer)
	if err != nil {
		return nil, err
	}

	currentMessageCount, err := txStreamer.GetMessageCount()
	if err != nil {
		return nil, err
	}
	var broadcastClients []*broadcastclient.BroadcastClient
	if config.Feed.Input.Enable() {
		for _, address := range config.Feed.Input.URLs {
			client := broadcastclient.NewBroadcastClient(
				address,
				l2ChainId,
				currentMessageCount,
				config.Feed.Input.Timeout,
				txStreamer,
				feedErrChan,
			)
			broadcastClients = append(broadcastClients, client)
		}
	}
	if !config.L1Reader.Enable {
		return &Node{
			backend,
			arbInterface,
			nil,
			txStreamer,
			txPublisher,
			nil,
			nil,
			nil,
			nil,
			nil,
			nil,
			nil,
			nil,
			broadcastServer,
			broadcastClients,
			coordinator,
			nil,
			classicOutbox,
		}, nil
	}

	if deployInfo == nil {
		return nil, errors.New("deployinfo is nil")
	}
	delayedBridge, err := NewDelayedBridge(l1client, deployInfo.Bridge, deployInfo.DeployedAt)
	if err != nil {
		return nil, err
	}
	sequencerInbox, err := NewSequencerInbox(l1client, deployInfo.SequencerInbox, int64(deployInfo.DeployedAt))
	if err != nil {
		return nil, err
	}

	var daWriter das.DataAvailabilityServiceWriter
	var daReader das.DataAvailabilityServiceReader
	var dasLifecycleManager *das.LifecycleManager
	if config.DataAvailability.Enable {
		if config.BatchPoster.Enable {
			daWriter, daReader, dasLifecycleManager, err = das.CreateBatchPosterDAS(ctx, &config.DataAvailability, daSigner, l1client, deployInfo.SequencerInbox)
			if err != nil {
				return nil, err
			}
		} else {
			daReader, dasLifecycleManager, err = SetUpDataAvailability(ctx, &config.DataAvailability, l1Reader, deployInfo)
			if err != nil {
				return nil, err
			}
		}

		daReader = das.NewReaderTimeoutWrapper(daReader, config.DataAvailability.RequestTimeout)

		if config.DataAvailability.PanicOnError {
			if daWriter != nil {
				daWriter = das.NewWriterPanicWrapper(daWriter)
			}
			daReader = das.NewReaderPanicWrapper(daReader)
		}
	} else if l2BlockChain.Config().ArbitrumChainParams.DataAvailabilityCommittee {
		return nil, errors.New("a data availability service is required for this chain, but it was not configured")
	}

	inboxTracker, err := NewInboxTracker(arbDb, txStreamer, daReader)
	if err != nil {
		return nil, err
	}
	inboxReader, err := NewInboxReader(inboxTracker, l1client, l1Reader, new(big.Int).SetUint64(deployInfo.DeployedAt), delayedBridge, sequencerInbox, &(config.InboxReader))
	if err != nil {
		return nil, err
	}
	txStreamer.SetInboxReader(inboxReader)

	nitroMachineConfig := validator.DefaultNitroMachineConfig
	machinesPath, foundMachines := config.Wasm.FindMachineDir()
	nitroMachineConfig.RootPath = machinesPath
	nitroMachineLoader := validator.NewNitroMachineLoader(nitroMachineConfig)

	var blockValidator *validator.BlockValidator
	var statelessBlockValidator *validator.StatelessBlockValidator

	if !foundMachines && config.BlockValidator.Enable {
		return nil, fmt.Errorf("Failed to find machines %v", machinesPath)
	} else if !foundMachines {
		log.Warn("Failed to find machines", "path", machinesPath)
	} else {
		statelessBlockValidator, err = validator.NewStatelessBlockValidator(
			nitroMachineLoader,
			inboxReader,
			inboxTracker,
			txStreamer,
			l2BlockChain,
			rawdb.NewTable(arbDb, blockValidatorPrefix),
			daReader,
			&config.BlockValidator,
		)
		if err != nil {
			return nil, err
		}

		if config.BlockValidator.Enable {
			blockValidator, err = validator.NewBlockValidator(
				statelessBlockValidator,
				inboxTracker,
				txStreamer,
				nitroMachineLoader,
				reorgingToBlock,
				&config.BlockValidator,
			)
			if err != nil {
				return nil, err
			}
		}
	}

	var staker *validator.Staker
	if config.Validator.Enable {
		// TODO: remember validator wallet in JSON instead of querying it from L1 every time
		wallet, err := validator.NewValidatorWallet(nil, deployInfo.ValidatorWalletCreator, deployInfo.Rollup, l1Reader, txOpts, int64(deployInfo.DeployedAt), func(common.Address) {})
		if err != nil {
			return nil, err
		}
		staker, err = validator.NewStaker(l1Reader, wallet, bind.CallOpts{}, config.Validator, l2BlockChain, daReader, inboxReader, inboxTracker, txStreamer, blockValidator, nitroMachineLoader, deployInfo.ValidatorUtils)
		if err != nil {
			return nil, err
		}
	}

	var batchPoster *BatchPoster
	var delayedSequencer *DelayedSequencer
	if config.BatchPoster.Enable {
		if txOpts == nil {
			return nil, errors.New("batchposter, but no TxOpts")
		}
		batchPoster, err = NewBatchPoster(l1Reader, inboxTracker, txStreamer, &config.BatchPoster, deployInfo.SequencerInbox, txOpts, daWriter)
		if err != nil {
			return nil, err
		}
	}
	if config.DelayedSequencer.Enable {
		delayedSequencer, err = NewDelayedSequencer(l1Reader, inboxReader, txStreamer, coordinator, &(config.DelayedSequencer))
		if err != nil {
			return nil, err
		}
	} else if config.Sequencer.Enable {
		return nil, errors.New("sequencer and l1 reader, without delayed sequencer")
	}

	return &Node{
		backend,
		arbInterface,
		l1Reader,
		txStreamer,
		txPublisher,
		deployInfo,
		inboxReader,
		inboxTracker,
		delayedSequencer,
		batchPoster,
		blockValidator,
		statelessBlockValidator,
		staker,
		broadcastServer,
		broadcastClients,
		coordinator,
		dasLifecycleManager,
		classicOutbox,
	}, nil
}

type L1ReaderCloser struct {
	l1Reader *headerreader.HeaderReader
}

func (c *L1ReaderCloser) Close(ctx context.Context) error {
	c.l1Reader.StopOnly()
	return nil
}

func (c *L1ReaderCloser) String() string {
	return "l1 reader closer"
}

// Set up a das.DataAvailabilityService stack without relying on any
// objects already created for setting up the Node.
func SetUpDataAvailabilityWithoutNode(
	ctx context.Context,
	config *das.DataAvailabilityConfig,
) (das.DataAvailabilityService, *das.LifecycleManager, error) {
	var l1Reader *headerreader.HeaderReader
	if config.L1NodeURL != "" && config.L1NodeURL != "none" {
		l1Client, err := das.GetL1Client(ctx, config.L1ConnectionAttempts, config.L1NodeURL)
		if err != nil {
			return nil, nil, err
		}
		l1Reader = headerreader.New(l1Client, headerreader.DefaultConfig) // TODO: config
	}
	das, lifeCycle, err := SetUpDataAvailability(ctx, config, l1Reader, nil)
	if err != nil {
		return nil, nil, err
	}
	if l1Reader != nil {
		l1Reader.Start(ctx)
		lifeCycle.Register(&L1ReaderCloser{l1Reader})
	}
	return das, lifeCycle, err
}

// Set up a das.DataAvailabilityService stack allowing some dependencies
// that were created for the Node to be injected.
func SetUpDataAvailability(
	ctx context.Context,
	config *das.DataAvailabilityConfig,
	l1Reader *headerreader.HeaderReader,
	deployInfo *RollupAddresses,
) (das.DataAvailabilityService, *das.LifecycleManager, error) {
	if !config.Enable {
		return nil, nil, nil
	}

	var seqInbox *bridgegen.SequencerInbox
	var err error
	var seqInboxCaller *bridgegen.SequencerInboxCaller
	var seqInboxAddress *common.Address

	if l1Reader != nil && deployInfo != nil {
		seqInboxAddress = &deployInfo.SequencerInbox
		seqInbox, err = bridgegen.NewSequencerInbox(deployInfo.SequencerInbox, l1Reader.Client())
		if err != nil {
			return nil, nil, err
		}
		seqInboxCaller = &seqInbox.SequencerInboxCaller
	} else if config.L1NodeURL == "none" && config.SequencerInboxAddress == "none" {
		l1Reader = nil
		seqInboxAddress = nil
	} else if l1Reader != nil && len(config.SequencerInboxAddress) > 0 {
		seqInboxAddress, err = das.OptionalAddressFromString(config.SequencerInboxAddress)
		if err != nil {
			return nil, nil, err
		}
		if seqInboxAddress == nil {
			return nil, nil, errors.New("Must provide data-availability.sequencer-inbox-address set to a valid contract address or 'none'")
		}
		seqInbox, err = bridgegen.NewSequencerInbox(*seqInboxAddress, l1Reader.Client())
		if err != nil {
			return nil, nil, err
		}
		seqInboxCaller = &seqInbox.SequencerInboxCaller
	} else {
		return nil, nil, errors.New("data-availabilty.l1-node-url and sequencer-inbox-address must be set to a valid L1 URL and contract address or 'none' if running daserver executable")
	}

	// This function builds up the DataAvailabilityService with the following topology, starting from the leaves.
	/*
			      ChainFetchDAS → Bigcache → Redis →
				       SignAfterStoreDAS →
				              FallbackDAS (if the REST client aggregator was specified)
				              (primary) → RedundantStorage (if multiple persistent backing stores were specified)
				                            → S3
				                            → DiskStorage
				                            → Database
				         (fallback only)→ RESTful client aggregator

		          → : X--delegates to-->Y
	*/
	topLevelStorageService, dasLifecycleManager, err := das.CreatePersistentStorageService(ctx, config)
	if err != nil {
		return nil, nil, err
	}
	hasPersistentStorage := topLevelStorageService != nil

	// Create the REST aggregator if one was requested. If other storage types were enabled above, then
	// the REST aggregator is used as the fallback to them.
	if config.RestfulClientAggregatorConfig.Enable {
		restAgg, err := das.NewRestfulClientAggregator(ctx, &config.RestfulClientAggregatorConfig)
		if err != nil {
			return nil, nil, err
		}
		restAgg.Start(ctx)
		dasLifecycleManager.Register(restAgg)

		// Wrap the primary storage service with the fallback to the restful aggregator
		if hasPersistentStorage {
			syncConf := &config.RestfulClientAggregatorConfig.SyncToStorageConfig
			var retentionPeriodSeconds uint64
			if uint64(syncConf.RetentionPeriod) == math.MaxUint64 {
				retentionPeriodSeconds = math.MaxUint64
			} else {
				retentionPeriodSeconds = uint64(syncConf.RetentionPeriod.Seconds())
			}
			if syncConf.Eager {
				if l1Reader == nil || seqInboxAddress == nil {
					return nil, nil, errors.New("l1-node-url and sequencer-inbox-address must be specified along with sync-to-storage.eager")
				}
				topLevelStorageService, err = das.NewSyncingFallbackStorageService(
					ctx,
					topLevelStorageService,
					restAgg,
					l1Reader,
					*seqInboxAddress,
					syncConf)
				if err != nil {
					return nil, nil, err
				}
			} else {
				topLevelStorageService = das.NewFallbackStorageService(topLevelStorageService, restAgg,
					retentionPeriodSeconds, syncConf.IgnoreWriteErrors, true)
			}
		} else {
			topLevelStorageService = das.NewReadLimitedStorageService(restAgg)
		}
		dasLifecycleManager.Register(topLevelStorageService)
	}

	var topLevelDas das.DataAvailabilityService
	if config.AggregatorConfig.Enable {
		panic("Tried to make an aggregator using wrong factory method")
	}
	if hasPersistentStorage && (config.KeyConfig.KeyDir != "" || config.KeyConfig.PrivKey != "") {
		_seqInboxCaller := seqInboxCaller
		if config.DisableSignatureChecking {
			_seqInboxCaller = nil
		}

		privKey, err := config.KeyConfig.BLSPrivKey()
		if err != nil {
			return nil, nil, err
		}

		// TODO rename StorageServiceDASAdapter
		topLevelDas, err = das.NewSignAfterStoreDASWithSeqInboxCaller(
			privKey,
			_seqInboxCaller,
			topLevelStorageService,
			config.ExtraSignatureCheckingPublicKey,
		)
		if err != nil {
			return nil, nil, err
		}
	} else {
		topLevelDas = das.NewReadLimitedDataAvailabilityService(topLevelStorageService)
	}

	// Enable caches, Redis and (local) BigCache. Local is the outermost so it will be tried first.
	if config.RedisCacheConfig.Enable {
		cache, err := das.NewRedisStorageService(config.RedisCacheConfig, das.NewEmptyStorageService())
		dasLifecycleManager.Register(cache)
		if err != nil {
			return nil, nil, err
		}
		topLevelDas = das.NewCacheStorageToDASAdapter(topLevelDas, cache)
	}
	if config.LocalCacheConfig.Enable {
		cache, err := das.NewBigCacheStorageService(config.LocalCacheConfig, das.NewEmptyStorageService())
		dasLifecycleManager.Register(cache)
		if err != nil {
			return nil, nil, err
		}
		topLevelDas = das.NewCacheStorageToDASAdapter(topLevelDas, cache)
	}

	if topLevelDas != nil && seqInbox != nil {
		topLevelDas, err = das.NewChainFetchDASWithSeqInbox(topLevelDas, seqInbox)
		if err != nil {
			return nil, nil, err
		}
	}

	if topLevelDas == nil {
		return nil, nil, errors.New("data-availability.enable was specified but no Data Availability server types were enabled.")
	}

	return topLevelDas, dasLifecycleManager, nil
}

type arbNodeLifecycle struct {
	node *Node
}

func (l arbNodeLifecycle) Start() error {
	err := l.node.Start(context.Background())
	if err != nil {
		log.Error("failed to start node", "err", err)
	}
	return err
}

func (l arbNodeLifecycle) Stop() error {
	l.node.StopAndWait()
	return nil
}

func CreateNode(
	ctx context.Context,
	stack *node.Node,
	chainDb ethdb.Database,
	arbDb ethdb.Database,
	config *Config,
	l2BlockChain *core.BlockChain,
	l1client arbutil.L1Interface,
	deployInfo *RollupAddresses,
	txOpts *bind.TransactOpts,
	daSigner das.DasSigner,
	feedErrChan chan error,
) (*Node, error) {
	currentNode, err := createNodeImpl(ctx, stack, chainDb, arbDb, config, l2BlockChain, l1client, deployInfo, txOpts, daSigner, feedErrChan)
	if err != nil {
		return nil, err
	}
	var apis []rpc.API
	if currentNode.BlockValidator != nil {
		apis = append(apis, rpc.API{
			Namespace: "arb",
			Version:   "1.0",
			Service:   &BlockValidatorAPI{val: currentNode.BlockValidator},
			Public:    false,
		})
	}
	if currentNode.StatelessBlockValidator != nil {
		apis = append(apis, rpc.API{
			Namespace: "arbdebug",
			Version:   "1.0",
			Service: &BlockValidatorDebugAPI{
				val:        currentNode.StatelessBlockValidator,
				blockchain: l2BlockChain,
			},
			Public: false,
		})
	}

	apis = append(apis, rpc.API{
		Namespace: "arb",
		Version:   "1.0",
		Service:   &ArbAPI{currentNode.TxPublisher},
		Public:    false,
	})
	apis = append(apis, rpc.API{
		Namespace: "arbdebug",
		Version:   "1.0",
		Service: &ArbDebugAPI{
			blockchain:        l2BlockChain,
			blockRangeBound:   config.RPC.ArbDebug.BlockRangeBound,
			timeoutQueueBound: config.RPC.ArbDebug.TimeoutQueueBound,
		},
		Public: false,
	})
	stack.RegisterAPIs(apis)

	stack.RegisterLifecycle(arbNodeLifecycle{currentNode})
	return currentNode, nil
}

func (n *Node) Start(ctx context.Context) error {
	n.ArbInterface.Initialize(n)
	err := n.Backend.Start()
	if err != nil {
		return err
	}
	err = n.TxPublisher.Initialize(ctx)
	if err != nil {
		return err
	}
	if n.InboxTracker != nil {
		err = n.InboxTracker.Initialize()
		if err != nil {
			return err
		}
	}
	if n.BroadcastServer != nil {
		err = n.BroadcastServer.Initialize()
		if err != nil {
			return err
		}
	}
	n.TxStreamer.Start(ctx)
	if n.InboxReader != nil {
		err = n.InboxReader.Start(ctx)
		if err != nil {
			return err
		}
	}
	err = n.TxPublisher.Start(ctx)
	if err != nil {
		return err
	}
	if n.SeqCoordinator != nil {
		n.SeqCoordinator.Start(ctx)
	}
	if n.DelayedSequencer != nil {
		n.DelayedSequencer.Start(ctx)
	}
	if n.BatchPoster != nil {
		n.BatchPoster.Start(ctx)
	}
	if n.Staker != nil {
		err = n.Staker.Initialize(ctx)
		if err != nil {
			return err
		}
	}
	if n.BlockValidator != nil {
		err = n.BlockValidator.Initialize()
		if err != nil {
			return err
		}
		err = n.BlockValidator.Start(ctx)
		if err != nil {
			return err
		}
	}
	if n.Staker != nil {
		n.Staker.Start(ctx)
	}
	if n.L1Reader != nil {
		n.L1Reader.Start(ctx)
	}
	if n.BroadcastServer != nil {
		err = n.BroadcastServer.Start(ctx)
		if err != nil {
			return err
		}
	}
	for _, client := range n.BroadcastClients {
		client.Start(ctx)
	}
	return nil
}

func (n *Node) StopAndWait() {
	for _, client := range n.BroadcastClients {
		client.StopAndWait()
	}
	if n.BroadcastServer != nil {
		n.BroadcastServer.StopAndWait()
	}
	if n.L1Reader != nil {
		n.L1Reader.StopAndWait()
	}
	if n.BlockValidator != nil {
		n.BlockValidator.StopAndWait()
	}
	if n.BatchPoster != nil {
		n.BatchPoster.StopAndWait()
	}
	if n.DelayedSequencer != nil {
		n.DelayedSequencer.StopAndWait()
	}
	if n.InboxReader != nil {
		n.InboxReader.StopAndWait()
	}
	n.TxPublisher.StopAndWait()
	if n.SeqCoordinator != nil {
		n.SeqCoordinator.StopAndWait()
	}
	n.TxStreamer.StopAndWait()
	n.ArbInterface.BlockChain().Stop()
	if err := n.Backend.Stop(); err != nil {
		log.Error("backend stop", "err", err)
	}
	if n.DASLifecycleManager != nil {
		n.DASLifecycleManager.StopAndWaitUntil(2 * time.Second)
	}
}

func CreateDefaultStackForTest(dataDir string) (*node.Node, error) {
	stackConf := node.DefaultConfig
	var err error
	stackConf.DataDir = dataDir
	stackConf.HTTPHost = ""
	stackConf.HTTPModules = append(stackConf.HTTPModules, "eth")
	stackConf.P2P.NoDiscovery = true
	stackConf.P2P.ListenAddr = ""

	stack, err := node.New(&stackConf)
	if err != nil {
		return nil, fmt.Errorf("error creating protocol stack: %w", err)
	}
	return stack, nil
}

func DefaultCacheConfigFor(stack *node.Node, cachingConfig *CachingConfig) *core.CacheConfig {
	baseConf := ethconfig.Defaults
	if cachingConfig.Archive {
		baseConf = ethconfig.ArchiveDefaults
	}

	return &core.CacheConfig{
		TrieCleanLimit:      baseConf.TrieCleanCache,
		TrieCleanJournal:    stack.ResolvePath(baseConf.TrieCleanCacheJournal),
		TrieCleanRejournal:  baseConf.TrieCleanCacheRejournal,
		TrieCleanNoPrefetch: baseConf.NoPrefetch,
		TrieDirtyLimit:      baseConf.TrieDirtyCache,
		TrieDirtyDisabled:   cachingConfig.Archive,
		TrieTimeLimit:       baseConf.TrieTimeout,
		TriesInMemory:       cachingConfig.BlockCount,
		TrieRetention:       cachingConfig.BlockAge,
		SnapshotLimit:       baseConf.SnapshotCache,
		Preimages:           baseConf.Preimages,
	}
}

func WriteOrTestGenblock(chainDb ethdb.Database, initData statetransfer.InitDataReader, chainConfig *params.ChainConfig, accountsPerSync uint) error {
	arbstate.RequireHookedGeth()

	EmptyHash := common.Hash{}
	prevHash := EmptyHash
	prevDifficulty := big.NewInt(0)
	blockNumber, err := initData.GetNextBlockNumber()
	if err != nil {
		return err
	}
	storedGenHash := rawdb.ReadCanonicalHash(chainDb, blockNumber)
	timestamp := uint64(0)
	if blockNumber > 0 {
		prevHash = rawdb.ReadCanonicalHash(chainDb, blockNumber-1)
		if prevHash == EmptyHash {
			return fmt.Errorf("block number %d not found in database", chainDb)
		}
		prevHeader := rawdb.ReadHeader(chainDb, prevHash, blockNumber-1)
		if prevHeader == nil {
			return fmt.Errorf("block header for block %d not found in database", chainDb)
		}
		timestamp = prevHeader.Time
	}
	stateRoot, err := arbosState.InitializeArbosInDatabase(chainDb, initData, chainConfig, timestamp, accountsPerSync)
	if err != nil {
		return err
	}

	genBlock := arbosState.MakeGenesisBlock(prevHash, blockNumber, timestamp, stateRoot, chainConfig)
	blockHash := genBlock.Hash()

	if storedGenHash == EmptyHash {
		// chainDb did not have genesis block. Initialize it.
		core.WriteHeadBlock(chainDb, genBlock, prevDifficulty)
		log.Info("wrote genesis block", "number", blockNumber, "hash", blockHash)
	} else if storedGenHash != blockHash {
		return fmt.Errorf("database contains data inconsistent with initialization: database has genesis hash %v but we built genesis hash %v", storedGenHash, blockHash)
	} else {
		log.Info("recreated existing genesis block", "number", blockNumber, "hash", blockHash)
	}

	return nil
}

func TryReadStoredChainConfig(chainDb ethdb.Database) *params.ChainConfig {
	EmptyHash := common.Hash{}

	block0Hash := rawdb.ReadCanonicalHash(chainDb, 0)
	if block0Hash == EmptyHash {
		return nil
	}
	return rawdb.ReadChainConfig(chainDb, block0Hash)
}

func WriteOrTestChainConfig(chainDb ethdb.Database, config *params.ChainConfig) error {
	EmptyHash := common.Hash{}

	block0Hash := rawdb.ReadCanonicalHash(chainDb, 0)
	if block0Hash == EmptyHash {
		return errors.New("block 0 not found")
	}
	storedConfig := rawdb.ReadChainConfig(chainDb, block0Hash)
	if storedConfig == nil {
		rawdb.WriteChainConfig(chainDb, block0Hash, config)
		return nil
	}
	height := rawdb.ReadHeaderNumber(chainDb, rawdb.ReadHeadHeaderHash(chainDb))
	if height == nil {
		return errors.New("non empty chain config but empty chain")
	}
	err := storedConfig.CheckCompatible(config, *height)
	if err != nil {
		return err
	}
	rawdb.WriteChainConfig(chainDb, block0Hash, config)
	return nil
}

func GetBlockChain(chainDb ethdb.Database, cacheConfig *core.CacheConfig, chainConfig *params.ChainConfig, nodeConfig *Config) (*core.BlockChain, error) {
	engine := arbos.Engine{
		IsSequencer: true,
	}

	vmConfig := vm.Config{
		EnablePreimageRecording: false,
	}

	return core.NewBlockChain(chainDb, cacheConfig, chainConfig, engine, vmConfig, shouldPreserveFalse, &nodeConfig.TxLookupLimit)
}

func WriteOrTestBlockChain(chainDb ethdb.Database, cacheConfig *core.CacheConfig, initData statetransfer.InitDataReader, chainConfig *params.ChainConfig, nodeConfig *Config, accountsPerSync uint) (*core.BlockChain, error) {
	err := WriteOrTestGenblock(chainDb, initData, chainConfig, accountsPerSync)
	if err != nil {
		return nil, err
	}
	err = WriteOrTestChainConfig(chainDb, chainConfig)
	if err != nil {
		return nil, err
	}
	return GetBlockChain(chainDb, cacheConfig, chainConfig, nodeConfig)
}

// Don't preserve reorg'd out blocks
func shouldPreserveFalse(header *types.Header) bool {
	return false
}<|MERGE_RESOLUTION|>--- conflicted
+++ resolved
@@ -578,27 +578,6 @@
 	RootPath: "",
 }
 
-<<<<<<< HEAD
-type CachingConfig struct {
-	Archive       bool          `koanf:"archive"`
-	BlockCount    uint64        `koanf:"block-count"`
-	BlockAge      time.Duration `koanf:"block-age"`
-	TrieTimeLimit time.Duration `koanf:"trie-time-limit"`
-}
-
-func CachingConfigAddOptions(prefix string, f *flag.FlagSet) {
-	f.Bool(prefix+".archive", DefaultCachingConfig.Archive, "retain past block state")
-	f.Uint64(prefix+".block-count", DefaultCachingConfig.BlockCount, "minimum number of recent blocks to keep in memory")
-	f.Duration(prefix+".block-age", DefaultCachingConfig.BlockAge, "minimum age a block must be to be pruned")
-	f.Duration(prefix+".trie-time-limit", DefaultCachingConfig.TrieTimeLimit, "maximum block processing time before trie is written to hard-disk")
-}
-
-var DefaultCachingConfig = CachingConfig{
-	Archive:       false,
-	BlockCount:    128,
-	BlockAge:      30 * time.Minute,
-	TrieTimeLimit: 5 * time.Minute,
-=======
 func (w *WasmConfig) FindMachineDir() (string, bool) {
 	places := []string{}
 
@@ -640,7 +619,27 @@
 		}
 	}
 	return "", false
->>>>>>> 8e14bd1c
+}
+
+type CachingConfig struct {
+	Archive       bool          `koanf:"archive"`
+	BlockCount    uint64        `koanf:"block-count"`
+	BlockAge      time.Duration `koanf:"block-age"`
+	TrieTimeLimit time.Duration `koanf:"trie-time-limit"`
+}
+
+func CachingConfigAddOptions(prefix string, f *flag.FlagSet) {
+	f.Bool(prefix+".archive", DefaultCachingConfig.Archive, "retain past block state")
+	f.Uint64(prefix+".block-count", DefaultCachingConfig.BlockCount, "minimum number of recent blocks to keep in memory")
+	f.Duration(prefix+".block-age", DefaultCachingConfig.BlockAge, "minimum age a block must be to be pruned")
+	f.Duration(prefix+".trie-time-limit", DefaultCachingConfig.TrieTimeLimit, "maximum block processing time before trie is written to hard-disk")
+}
+
+var DefaultCachingConfig = CachingConfig{
+	Archive:       false,
+	BlockCount:    128,
+	BlockAge:      30 * time.Minute,
+	TrieTimeLimit: 5 * time.Minute,
 }
 
 type Node struct {
