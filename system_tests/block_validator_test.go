--- conflicted
+++ resolved
@@ -157,14 +157,9 @@
 	}
 	t.Log("waiting for block: ", lastBlock.NumberU64())
 	timeout := getDeadlineTimeout(t, time.Minute*10)
-<<<<<<< HEAD
 	// messageindex is same as block number here
 	if !nodeB.BlockValidator.WaitForPos(t, ctx, arbutil.MessageIndex(lastBlock.NumberU64()), timeout) {
-		Fail(t, "did not validate all blocks")
-=======
-	if !nodeB.BlockValidator.WaitForBlock(ctx, lastBlock.NumberU64(), timeout) {
 		Fatal(t, "did not validate all blocks")
->>>>>>> 0b32740d
 	}
 	nodeB.Execution.Recorder.TrimAllPrepared(t)
 	finalRefCount := nodeB.Execution.Recorder.RecordingDBReferenceCount()
