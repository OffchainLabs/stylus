--- conflicted
+++ resolved
@@ -46,10 +46,6 @@
 	conf.InboxReader.HardReorg = true
 	if validator {
 		conf.BlockValidator.Enable = true
-<<<<<<< HEAD
-		//		conf.BlockValidator.ArbitratorValidator = true
-=======
->>>>>>> 04475e73
 	}
 	l2Info, arbNode, _, l1Info, l1backend, l1Client, l1stack := createTestNodeOnL1WithConfig(t, ctx, false, conf, nil, nil)
 	l2Backend := arbNode.Execution.Backend
