--- conflicted
+++ resolved
@@ -190,20 +190,15 @@
 	}
 
 	// send known preimages
-<<<<<<< HEAD
-	knownPreimages := entry.Preimages
-	if err := writeUint32(uint32(len(knownPreimages))); err != nil {
-=======
 	preimageTypes := entry.Preimages
-	if err := writeUint64(uint64(len(preimageTypes))); err != nil {
->>>>>>> a20a1c70
+	if err := writeUint32(uint32(len(preimageTypes))); err != nil {
 		return state, err
 	}
 	for ty, preimages := range preimageTypes {
 		if err := writeUint8(uint8(ty)); err != nil {
 			return state, err
 		}
-		if err := writeUint64(uint64(len(preimages))); err != nil {
+		if err := writeUint32(uint32(len(preimages))); err != nil {
 			return state, err
 		}
 		for hash, preimage := range preimages {
