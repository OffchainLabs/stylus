// Copyright 2021-2022, Offchain Labs, Inc.
// For license information, see https://github.com/nitro/blob/master/LICENSE

package validator

import (
	"context"
	"encoding/binary"
	"fmt"
	"math/big"

	"github.com/offchainlabs/nitro/arbstate"

	"github.com/ethereum/go-ethereum"
	"github.com/ethereum/go-ethereum/accounts/abi/bind"
	"github.com/ethereum/go-ethereum/accounts/abi/bind/backends"
	"github.com/ethereum/go-ethereum/common"
	"github.com/ethereum/go-ethereum/core"
	"github.com/ethereum/go-ethereum/core/types"
	"github.com/ethereum/go-ethereum/log"
	"github.com/offchainlabs/nitro/arbutil"
	"github.com/offchainlabs/nitro/solgen/go/challengegen"
	"github.com/pkg/errors"
)

const maxBisectionDegree uint64 = 40

const challengeModeExecution = 2

var initiatedChallengeID common.Hash
var challengeBisectedID common.Hash
var executionChallengeBegunID common.Hash

func init() {
	parsedChallengeManagerABI, err := challengegen.ChallengeManagerMetaData.GetAbi()
	if err != nil {
		panic(err)
	}
	initiatedChallengeID = parsedChallengeManagerABI.Events["InitiatedChallenge"].ID
	challengeBisectedID = parsedChallengeManagerABI.Events["Bisected"].ID
	executionChallengeBegunID = parsedChallengeManagerABI.Events["ExecutionChallengeBegun"].ID
}

type ChallengeBackend interface {
	SetRange(ctx context.Context, start uint64, end uint64) error
	GetHashAtStep(ctx context.Context, position uint64) (common.Hash, error)
}

type challengeCore struct {
	con                  *challengegen.ChallengeManager
	challengeManagerAddr common.Address
	challengeIndex       uint64
	client               bind.ContractBackend
	auth                 *bind.TransactOpts
	actingAs             common.Address
	startL1Block         *big.Int
	confirmationBlocks   int64
}

type ChallengeManager struct {
	// fields used in both block and execution challenge
	*challengeCore

	// fields below are used while working on block challenge
	blockChallengeBackend *BlockChallengeBackend

	// fields below are only used to create execution challenge from block challenge
	inboxReader       InboxReaderInterface
	inboxTracker      InboxTrackerInterface
	txStreamer        TransactionStreamerInterface
	blockchain        *core.BlockChain
	das               arbstate.DataAvailabilityReader
	machineLoader     *NitroMachineLoader
	targetNumMachines int
	wasmModuleRoot    common.Hash

	initialMachine        *ArbitratorMachine
	initialMachineBlockNr int64

	// nil until working on execution challenge
	executionChallengeBackend *ExecutionChallengeBackend
}

// latestMachineLoader may be nil if the block validator is disabled
func NewChallengeManager(
	ctx context.Context,
	l1client bind.ContractBackend,
	auth *bind.TransactOpts,
	fromAddr common.Address,
	challengeManagerAddr common.Address,
	challengeIndex uint64,
	l2blockChain *core.BlockChain,
	das arbstate.DataAvailabilityReader,
	inboxReader InboxReaderInterface,
	inboxTracker InboxTrackerInterface,
	txStreamer TransactionStreamerInterface,
	machineLoader *NitroMachineLoader,
	startL1Block uint64,
	targetNumMachines int,
	confirmationBlocks int64,
) (*ChallengeManager, error) {
	con, err := challengegen.NewChallengeManager(challengeManagerAddr, l1client)
	if err != nil {
		return nil, err
	}

	logs, err := l1client.FilterLogs(ctx, ethereum.FilterQuery{
		FromBlock: new(big.Int).SetUint64(startL1Block),
		Addresses: []common.Address{challengeManagerAddr},
		Topics:    [][]common.Hash{{initiatedChallengeID}, {uint64ToIndex(challengeIndex)}},
	})
	if err != nil {
		return nil, err
	}
	if len(logs) == 0 {
		return nil, errors.New("didn't find InitiatedChallenge event")
	}
	// Multiple logs are in theory fine, as they should all reveal the same preimage.
	// We'll use the most recent log to be safe.
	evmLog := logs[len(logs)-1]
	parsedLog, err := con.ParseInitiatedChallenge(evmLog)
	if err != nil {
		return nil, err
	}

	callOpts := &bind.CallOpts{Context: ctx}
	challengeInfo, err := con.Challenges(callOpts, new(big.Int).SetUint64(challengeIndex))
	if err != nil {
		return nil, err
	}

	genesisBlockNum, err := txStreamer.GetGenesisBlockNumber()
	if err != nil {
		return nil, err
	}
	backend, err := NewBlockChallengeBackend(
		parsedLog,
		l2blockChain,
		inboxTracker,
		genesisBlockNum,
	)
	if err != nil {
		return nil, err
	}
	return &ChallengeManager{
		challengeCore: &challengeCore{
			con:                  con,
			challengeManagerAddr: challengeManagerAddr,
			challengeIndex:       challengeIndex,
			client:               l1client,
			auth:                 auth,
			actingAs:             fromAddr,
			startL1Block:         new(big.Int).SetUint64(startL1Block),
			confirmationBlocks:   confirmationBlocks,
		},
		blockChallengeBackend: backend,
		inboxReader:           inboxReader,
		inboxTracker:          inboxTracker,
		txStreamer:            txStreamer,
		blockchain:            l2blockChain,
		das:                   das,
		machineLoader:         machineLoader,
		targetNumMachines:     targetNumMachines,
		wasmModuleRoot:        challengeInfo.WasmModuleRoot,
	}, nil
}

// NewExecutionChallengeManager is for testing only - skips block challenges
func NewExecutionChallengeManager(
	l1client bind.ContractBackend,
	auth *bind.TransactOpts,
	challengeManagerAddr common.Address,
	challengeIndex uint64,
	initialMachine MachineInterface,
	startL1Block uint64,
	targetNumMachines int,
	confirmationBlocks int64,
) (*ChallengeManager, error) {
	con, err := challengegen.NewChallengeManager(challengeManagerAddr, l1client)
	if err != nil {
		return nil, err
	}
	backend, err := NewExecutionChallengeBackend(initialMachine, targetNumMachines, nil)
	if err != nil {
		return nil, err
	}
	return &ChallengeManager{
		challengeCore: &challengeCore{
			con:                  con,
			challengeManagerAddr: challengeManagerAddr,
			challengeIndex:       challengeIndex,
			client:               l1client,
			auth:                 auth,
			actingAs:             auth.From,
			startL1Block:         new(big.Int).SetUint64(startL1Block),
			confirmationBlocks:   confirmationBlocks,
		},
		executionChallengeBackend: backend,
	}, nil
}

type ChallengeSegment struct {
	Hash     common.Hash
	Position uint64
}

type ChallengeState struct {
	Start       *big.Int
	End         *big.Int
	Segments    []ChallengeSegment
	RawSegments [][32]byte
}

// Returns nil if client is a SimulatedBackend
func (m *ChallengeManager) latestConfirmedBlock(ctx context.Context) (*big.Int, error) {
	_, isSimulated := m.client.(*backends.SimulatedBackend)
	if isSimulated {
		return nil, nil
	}
	latestBlock, err := m.client.HeaderByNumber(ctx, nil)
	if err != nil {
		return nil, err
	}
	block := new(big.Int).Sub(latestBlock.Number, big.NewInt(m.confirmationBlocks))
	if block.Sign() < 0 {
		block.SetInt64(0)
	}
	return block, nil
}

func (m *ChallengeManager) ChallengeIndex() uint64 {
	return m.challengeIndex
}

func uint64ToIndex(val uint64) common.Hash {
	var challengeIndex common.Hash
	binary.BigEndian.PutUint64(challengeIndex[(32-8):], val)
	return challengeIndex
}

// Given the challenge's state hash, resolve the full challenge state via the Bisected event.
func (m *ChallengeManager) resolveStateHash(ctx context.Context, stateHash common.Hash) (ChallengeState, error) {
	logs, err := m.client.FilterLogs(ctx, ethereum.FilterQuery{
		FromBlock: m.startL1Block,
		Addresses: []common.Address{m.challengeManagerAddr},
		Topics:    [][]common.Hash{{challengeBisectedID}, {uint64ToIndex(m.challengeIndex)}, {stateHash}},
	})
	if err != nil {
		return ChallengeState{}, err
	}
	if len(logs) == 0 {
		return ChallengeState{}, errors.New("didn't find Bisected event")
	}
	// Multiple logs are in theory fine, as they should all reveal the same preimage.
	// We'll use the most recent log to be safe.
	evmLog := logs[len(logs)-1]
	parsedLog, err := m.con.ParseBisected(evmLog)
	if err != nil {
		return ChallengeState{}, err
	}
	state := ChallengeState{
		Start:       parsedLog.ChallengedSegmentStart,
		End:         new(big.Int).Add(parsedLog.ChallengedSegmentStart, parsedLog.ChallengedSegmentLength),
		Segments:    make([]ChallengeSegment, len(parsedLog.ChainHashes)),
		RawSegments: parsedLog.ChainHashes,
	}
	degree := len(parsedLog.ChainHashes) - 1
	currentPosition := new(big.Int).Set(parsedLog.ChallengedSegmentStart)
	normalSegmentLength := new(big.Int).Div(parsedLog.ChallengedSegmentLength, big.NewInt(int64(degree)))
	for i, h := range parsedLog.ChainHashes {
		hash := common.Hash(h)
		if i == len(parsedLog.ChainHashes)-1 {
			if currentPosition.Cmp(state.End) > 0 {
				return ChallengeState{}, errors.New("computed last segment position past end")
			}
			currentPosition.Set(state.End)
		}
		if !currentPosition.IsUint64() {
			return ChallengeState{}, errors.New("challenge segment position doesn't fit in a uint64")
		}
		state.Segments[i] = ChallengeSegment{
			Hash:     hash,
			Position: currentPosition.Uint64(),
		}
		currentPosition.Add(currentPosition, normalSegmentLength)
	}
	return state, nil
}

func (m *ChallengeManager) bisect(ctx context.Context, backend ChallengeBackend, oldState *ChallengeState, startSegment int) (*types.Transaction, error) {
	startSegmentPosition := oldState.Segments[startSegment].Position
	endSegmentPosition := oldState.Segments[startSegment+1].Position
	newChallengeLength := endSegmentPosition - startSegmentPosition
	err := backend.SetRange(ctx, startSegmentPosition, endSegmentPosition)
	if err != nil {
		return nil, err
	}
	bisectionDegree := maxBisectionDegree
	if newChallengeLength < bisectionDegree {
		bisectionDegree = newChallengeLength
	}
	newSegments := make([][32]byte, int(bisectionDegree+1))
	position := startSegmentPosition
	normalSegmentLength := newChallengeLength / bisectionDegree
	for i := range newSegments {
		if i == len(newSegments)-1 {
			if position > endSegmentPosition {
				return nil, errors.New("computed last segment position past end when bisecting")
			}
			position = endSegmentPosition
		}
		newSegments[i], err = backend.GetHashAtStep(ctx, position)
		if err != nil {
			return nil, err
		}
		position += normalSegmentLength
	}
	return m.con.BisectExecution(
		m.auth,
		m.challengeIndex,
		challengegen.ChallengeLibSegmentSelection{
			OldSegmentsStart:  oldState.Start,
			OldSegmentsLength: new(big.Int).Sub(oldState.End, oldState.Start),
			OldSegments:       oldState.RawSegments,
			ChallengePosition: big.NewInt(int64(startSegment)),
		},
		newSegments,
	)
}

func (m *ChallengeManager) IsMyTurn(ctx context.Context) (bool, error) {
	callOpts := &bind.CallOpts{Context: ctx}
	responder, err := m.con.CurrentResponder(callOpts, m.challengeIndex)
	if err != nil {
		return false, err
	}
	if responder != m.actingAs {
		return false, nil
	}
	// Perform future checks against the latest confirmed block
	callOpts.BlockNumber, err = m.latestConfirmedBlock(ctx)
	if err != nil {
		return false, err
	}
	responder, err = m.con.CurrentResponder(callOpts, m.challengeIndex)
	if err != nil {
		return false, err
	}
	if responder != m.actingAs {
		return false, nil
	}
	return true, nil
}

func (m *ChallengeManager) GetChallengeState(ctx context.Context) (*ChallengeState, error) {
	callOpts := &bind.CallOpts{Context: ctx}
	var err error
	callOpts.BlockNumber, err = m.latestConfirmedBlock(ctx)
	if err != nil {
		return nil, err
	}
	challengeState, err := m.con.ChallengeInfo(callOpts, m.challengeIndex)
	if err != nil {
		return nil, errors.WithStack(err)
	}
	if challengeState.ChallengeStateHash == (common.Hash{}) {
		return nil, errors.New("lost challenge (state hash 0)")
	}
	state, err := m.resolveStateHash(ctx, challengeState.ChallengeStateHash)
	if err != nil {
		return nil, err
	}
	return &state, nil
}

func (m *ChallengeManager) ScanChallengeState(ctx context.Context, backend ChallengeBackend, state *ChallengeState) (int, error) {
	for i, segment := range state.Segments {
		ourHash, err := backend.GetHashAtStep(ctx, segment.Position)
		if err != nil {
			return 0, err
		}
		log.Debug("checking challenge segment", "challenge", m.challengeIndex, "position", segment.Position, "ourHash", ourHash, "segmentHash", segment.Hash)
		if segment.Hash != ourHash {
			if i == 0 {
				return 0, errors.Errorf(
					"first challenge segment doesn't match: at step count %v challenge has %v but resolved %v",
					segment.Position, segment.Hash, ourHash,
				)
			}
			return i - 1, nil
		}
	}
	return 0, errors.Errorf("agreed with entire challenge (start step count %v and end step count %v)", state.Start.String(), state.End.String())
}

func (m *ChallengeManager) createInitialMachine(ctx context.Context, blockNum int64, tooFar bool) error {
	if m.initialMachine != nil && m.initialMachineBlockNr == blockNum {
		return nil
	}
	initialFrozenMachine, err := m.machineLoader.GetMachine(ctx, m.wasmModuleRoot, false)
	if err != nil {
		return err
	}
	machine := initialFrozenMachine.Clone()
	var blockHeader *types.Header
	if blockNum != -1 {
		blockHeader = m.blockchain.GetHeaderByNumber(uint64(blockNum))
		if blockHeader == nil {
			return fmt.Errorf("block header %v before challenge point unknown", blockNum)
		}
	}
	startGlobalState, err := m.blockChallengeBackend.FindGlobalStateFromHeader(blockHeader)
	if err != nil {
		return err
	}
	err = machine.SetGlobalState(startGlobalState)
	if err != nil {
		return err
	}
	var batchInfo []BatchInfo
	if tooFar {
		// Just record the part of block creation before the message is read
		_, preimages, readBatchInfo, err := RecordBlockCreation(ctx, m.blockchain, m.inboxReader, blockHeader, nil, true)
		if err != nil {
			return err
		}
		batchInfo = readBatchInfo
		resolver, err := NewMachinePreimageResolver(ctx, preimages, nil, m.blockchain, m.das)
		if err != nil {
			return err
		}
		if err := machine.SetPreimageResolver(resolver); err != nil {
			return err
		}
	} else {
		// Get the next message and block header, and record the full block creation
		genesisBlockNum, err := m.txStreamer.GetGenesisBlockNumber()
		if err != nil {
			return err
		}
		message, err := m.txStreamer.GetMessage(arbutil.SignedBlockNumberToMessageCount(blockNum, genesisBlockNum))
		if err != nil {
			return err
		}
		nextHeader := m.blockchain.GetHeaderByNumber(uint64(blockNum + 1))
		if nextHeader == nil {
			return fmt.Errorf("next block header %v after challenge point unknown", blockNum+1)
		}
<<<<<<< HEAD
		preimages, readBatchInfo, hasDelayedMsg, delayedMsgNr, err := BlockDataForValidation(ctx, m.blockchain, m.inboxReader, nextHeader, blockHeader, *message, false)
=======
		preimages, readBatchInfo, hasDelayedMsg, delayedMsgNr, err := BlockDataForValidation(
			ctx, m.blockchain, m.inboxReader, nextHeader, blockHeader, message, false,
		)
>>>>>>> 9779daba
		if err != nil {
			return err
		}
		batchBytes, err := m.inboxReader.GetSequencerMessageBytes(ctx, startGlobalState.Batch)
		if err != nil {
			return err
		}
		readBatchInfo = append(readBatchInfo, BatchInfo{
			Number: startGlobalState.Batch,
			Data:   batchBytes,
		})
		batchInfo = readBatchInfo
		resolver, err := NewMachinePreimageResolver(ctx, preimages, batchInfo, m.blockchain, m.das)
		if err != nil {
			return err
		}
		if err := machine.SetPreimageResolver(resolver); err != nil {
			return err
		}
		if hasDelayedMsg {
			delayedBytes, err := m.inboxTracker.GetDelayedMessageBytes(delayedMsgNr)
			if err != nil {
				return err
			}
			err = machine.AddDelayedInboxMessage(delayedMsgNr, delayedBytes)
			if err != nil {
				return err
			}
		}
	}
	for _, batch := range batchInfo {
		err = machine.AddSequencerInboxMessage(batch.Number, batch.Data)
		if err != nil {
			return err
		}
	}
	m.initialMachine = machine
	m.initialMachine.Freeze()
	m.initialMachineBlockNr = blockNum
	return nil
}

func (m *ChallengeManager) LoadExecChallengeIfExists(ctx context.Context) error {
	if m.executionChallengeBackend != nil {
		return nil
	}

	latestConfirmedBlock, err := m.latestConfirmedBlock(ctx)
	if err != nil {
		return err
	}
	callOpts := &bind.CallOpts{
		Context:     ctx,
		BlockNumber: latestConfirmedBlock,
	}
	challengeState, err := m.con.ChallengeInfo(callOpts, m.challengeIndex)
	if err != nil || challengeState.Mode != challengeModeExecution {
		return errors.WithStack(err)
	}
	logs, err := m.client.FilterLogs(ctx, ethereum.FilterQuery{
		FromBlock: m.startL1Block,
		Addresses: []common.Address{m.challengeManagerAddr},
		Topics:    [][]common.Hash{{executionChallengeBegunID}, {uint64ToIndex(m.challengeIndex)}},
	})
	if err != nil {
		return errors.WithStack(err)
	}
	if len(logs) == 0 {
		return errors.New("expected ExecutionChallengeBegun event")
	}
	if len(logs) > 1 {
		return errors.New("expected only one ExecutionChallengeBegun event")
	}
	ev, err := m.con.ParseExecutionChallengeBegun(logs[0])
	if err != nil {
		return errors.WithStack(err)
	}
	blockNum, tooFar := m.blockChallengeBackend.GetBlockNrAtStep(ev.BlockSteps.Uint64())
	err = m.createInitialMachine(ctx, blockNum, tooFar)
	if err != nil {
		return err
	}
	execBackend, err := NewExecutionChallengeBackend(m.initialMachine, m.targetNumMachines, nil)
	if err != nil {
		return err
	}
	m.executionChallengeBackend = execBackend
	return nil
}

func (m *ChallengeManager) Act(ctx context.Context) (*types.Transaction, error) {
	err := m.LoadExecChallengeIfExists(ctx)
	if err != nil {
		return nil, err
	}
	myTurn, err := m.IsMyTurn(ctx)
	if !myTurn || (err != nil) {
		return nil, err
	}
	state, err := m.GetChallengeState(ctx)
	if err != nil {
		return nil, err
	}

	var backend ChallengeBackend
	if m.executionChallengeBackend != nil {
		backend = m.executionChallengeBackend
	} else {
		backend = m.blockChallengeBackend
	}

	err = backend.SetRange(ctx, state.Start.Uint64(), state.End.Uint64())
	if err != nil {
		return nil, err
	}

	nextMovePos, err := m.ScanChallengeState(ctx, backend, state)
	if err != nil {
		return nil, err
	}
	startPosition := state.Segments[nextMovePos].Position
	endPosition := state.Segments[nextMovePos+1].Position
	if startPosition+1 != endPosition {
		log.Info("bisecting execution", "challenge", m.challengeIndex, "startPosition", startPosition, "endPosition", endPosition)
		return m.bisect(ctx, backend, state, nextMovePos)
	}
	if m.executionChallengeBackend != nil {
		log.Info("sending onestepproof", "challenge", m.challengeIndex, "startPosition", startPosition, "endPosition", endPosition)
		return m.executionChallengeBackend.IssueOneStepProof(
			ctx,
			m.challengeCore,
			state,
			nextMovePos,
		)
	}
	blockNum, tooFar := m.blockChallengeBackend.GetBlockNrAtStep(uint64(nextMovePos))
	err = m.createInitialMachine(ctx, blockNum, tooFar)
	if err != nil {
		return nil, err
	}
	// TODO: we might also use HostIoMachineTo Speed things up
	stepCountMachine := m.initialMachine.Clone()
	var stepCount uint64
	for stepCountMachine.IsRunning() {
		stepsPerLoop := uint64(1_000_000_000)
		if stepCount > 0 {
			log.Debug("step count machine", "block", blockNum, "steps", stepCount)
		}
		err = stepCountMachine.Step(ctx, stepsPerLoop)
		if err != nil {
			return nil, err
		}
		stepCount += stepsPerLoop
	}
	stepCount = stepCountMachine.GetStepCount()
	log.Info("issuing one step proof", "challenge", m.challengeIndex, "stepCount", stepCount, "blockNum", blockNum)
	return m.blockChallengeBackend.IssueExecChallenge(
		m.challengeCore,
		state,
		nextMovePos,
		stepCount,
	)
}<|MERGE_RESOLUTION|>--- conflicted
+++ resolved
@@ -446,13 +446,9 @@
 		if nextHeader == nil {
 			return fmt.Errorf("next block header %v after challenge point unknown", blockNum+1)
 		}
-<<<<<<< HEAD
-		preimages, readBatchInfo, hasDelayedMsg, delayedMsgNr, err := BlockDataForValidation(ctx, m.blockchain, m.inboxReader, nextHeader, blockHeader, *message, false)
-=======
 		preimages, readBatchInfo, hasDelayedMsg, delayedMsgNr, err := BlockDataForValidation(
-			ctx, m.blockchain, m.inboxReader, nextHeader, blockHeader, message, false,
+			ctx, m.blockchain, m.inboxReader, nextHeader, blockHeader, *message, false,
 		)
->>>>>>> 9779daba
 		if err != nil {
 			return err
 		}
