--- conflicted
+++ resolved
@@ -213,14 +213,6 @@
 		}
 	}
 
-<<<<<<< HEAD
-=======
-	if (nodeConfig.Node.BlockValidator.Enable || validatorCanAct) && !nodeConfig.Node.Caching.Archive {
-		flag.Usage()
-		log.Crit("validator requires --node.caching.archive")
-	}
-
->>>>>>> 05e8619f
 	liveNodeConfig := NewLiveNodeConfig(args, nodeConfig)
 	if nodeConfig.Node.Validator.OnlyCreateWalletContract {
 		if !nodeConfig.Node.Validator.UseSmartContractWallet {
