--- conflicted
+++ resolved
@@ -290,18 +290,16 @@
 		}
 	}
 
-<<<<<<< HEAD
 	if nodeConfig.QuitAfterInit {
 		testUpdateTxIndex(chainDb, chainConfig)
 		return
 	}
 	go testUpdateTxIndex(chainDb, chainConfig)
-=======
+
 	if l2BlockChain.Config().ArbitrumChainParams.DataAvailabilityCommittee && !nodeConfig.Node.DataAvailability.Enable {
 		flag.Usage()
 		panic("a data availability service must be configured for this chain (see the --node.data-availability family of options)")
 	}
->>>>>>> 9668f594
 
 	if nodeConfig.Metrics {
 		go metrics.CollectProcessMetrics(nodeConfig.MetricsServer.UpdateInterval)
