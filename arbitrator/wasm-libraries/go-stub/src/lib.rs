--- conflicted
+++ resolved
@@ -1,8 +1,4 @@
-<<<<<<< HEAD
 // Copyright 2021-2023, Offchain Labs, Inc.
-=======
-// Copyright 2021-2022, Offchain Labs, Inc.
->>>>>>> 4900e37c
 // For license information, see https://github.com/nitro/blob/master/LICENSE
 
 mod value;
@@ -56,19 +52,11 @@
 }
 
 /// Safety: λ(fd uintptr, p pointer, len int32)
-#[no_mangle]
-<<<<<<< HEAD
 pub unsafe extern "C" fn go__runtime_wasmWrite(sp: usize) {
     let mut sp = GoStack::new(sp);
     let fd = sp.read_u64();
     let ptr = sp.read_u64();
     let len = sp.read_u32();
-=======
-pub unsafe extern "C" fn go__runtime_wasmWrite(sp: GoStack) {
-    let fd = sp.read_u64(0);
-    let ptr = sp.read_u64(1);
-    let len = sp.read_u32(2);
->>>>>>> 4900e37c
     let buf = wavm::read_slice(ptr, len.into());
     if fd == 2 {
         let stderr = std::io::stderr();
@@ -222,19 +210,11 @@
 
 /// Safety: λ(v value, field string) value
 #[no_mangle]
-<<<<<<< HEAD
 pub unsafe extern "C" fn go__syscall_js_valueGet(sp: usize) {
     let mut sp = GoStack::new(sp);
     let source = interpret_value(sp.read_u64());
     let field = sp.read_js_string();
 
-=======
-pub unsafe extern "C" fn go__syscall_js_valueGet(sp: GoStack) {
-    let source = interpret_value(sp.read_u64(0));
-    let field_ptr = sp.read_u64(1);
-    let field_len = sp.read_u64(2);
-    let field = wavm::read_slice(field_ptr, field_len);
->>>>>>> 4900e37c
     let value = match source {
         InterpValue::Ref(id) => get_field(id, &field),
         val => {
@@ -304,13 +284,8 @@
             let len = std::cmp::min(src_len, buf.len() as u64) as usize;
             // Slightly inefficient as this allocates a new temporary buffer
             buf[..len].copy_from_slice(&wavm::read_slice(src_ptr, len as u64));
-<<<<<<< HEAD
             sp.write_u64(GoValue::Number(len as f64).encode());
             sp.write_u8(1);
-=======
-            sp.write_u64(4, GoValue::Number(len as f64).encode());
-            sp.write_u8(5, 1);
->>>>>>> 4900e37c
             return;
         } else {
             eprintln!(
@@ -362,18 +337,9 @@
 
 /// Safety: λ(v value, method string, args []value) (value, bool)
 unsafe fn value_call_impl(sp: &mut GoStack) -> Result<GoValue, String> {
-<<<<<<< HEAD
     let object = interpret_value(sp.read_u64());
     let method_name = sp.read_js_string();
     let (args_ptr, args_len) = sp.read_go_slice();
-=======
-    let object = interpret_value(sp.read_u64(0));
-    let method_name_ptr = sp.read_u64(1);
-    let method_name_len = sp.read_u64(2);
-    let method_name = wavm::read_slice(method_name_ptr, method_name_len);
-    let args_ptr = sp.read_u64(3);
-    let args_len = sp.read_u64(4);
->>>>>>> 4900e37c
     let args = read_value_slice(args_ptr, args_len);
 
     if object == InterpValue::Ref(GO_ID) && &method_name == b"_makeFuncWrapper" {
@@ -533,21 +499,12 @@
 
 /// Safety: λ(v value, field string, x value)
 #[no_mangle]
-<<<<<<< HEAD
 pub unsafe extern "C" fn go__syscall_js_valueSet(sp: usize) {
     let mut sp = GoStack::new(sp);
     let source = interpret_value(sp.read_u64());
     let field = sp.read_js_string();
     let new_value = interpret_value(sp.read_u64());
 
-=======
-pub unsafe extern "C" fn go__syscall_js_valueSet(sp: GoStack) {
-    let source = interpret_value(sp.read_u64(0));
-    let field_ptr = sp.read_u64(1);
-    let field_len = sp.read_u64(2);
-    let new_value = interpret_value(sp.read_u64(3));
-    let field = wavm::read_slice(field_ptr, field_len);
->>>>>>> 4900e37c
     if source == InterpValue::Ref(GO_ID)
         && &field == b"_pendingEvent"
         && new_value == InterpValue::Ref(NULL_ID)
