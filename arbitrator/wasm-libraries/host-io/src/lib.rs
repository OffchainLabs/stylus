<<<<<<< HEAD
// Copyright 2021-2023, Offchain Labs, Inc.
// For license information, see https://github.com/nitro/blob/master/LICENSE

use arbutil::wavm;
=======
use arbutil::PreimageType;
>>>>>>> e9d8842c
use go_abi::*;
use std::convert::TryInto;

extern "C" {
    pub fn wavm_get_globalstate_bytes32(idx: u32, ptr: *mut u8);
    pub fn wavm_set_globalstate_bytes32(idx: u32, ptr: *const u8);
    pub fn wavm_get_globalstate_u64(idx: u32) -> u64;
    pub fn wavm_set_globalstate_u64(idx: u32, val: u64);
    pub fn wavm_read_keccak_256_preimage(ptr: *mut u8, offset: usize) -> usize;
    pub fn wavm_read_sha2_256_preimage(ptr: *mut u8, offset: usize) -> usize;
    pub fn wavm_read_inbox_message(msg_num: u64, ptr: *mut u8, offset: usize) -> usize;
    pub fn wavm_read_delayed_inbox_message(seq_num: u64, ptr: *mut u8, offset: usize) -> usize;
}

#[repr(C, align(256))]
struct MemoryLeaf([u8; 32]);

/// Reads 32-bytes of global state
/// Safety: λ(idx uint64, output []byte)
#[no_mangle]
pub unsafe extern "C" fn go__github_com_offchainlabs_nitro_wavmio_getGlobalStateBytes32(sp: usize) {
    let mut sp = GoStack::new(sp);
    let idx = sp.read_u64() as u32;
    let (out_ptr, mut out_len) = sp.read_go_slice();

    if out_len < 32 {
        eprintln!("Go attempting to read block hash into {out_len} bytes long buffer");
    } else {
        out_len = 32;
    }
    let mut our_buf = MemoryLeaf([0u8; 32]);
    let our_ptr = our_buf.0.as_mut_ptr();
    assert_eq!(our_ptr as usize % 32, 0);
    wavm_get_globalstate_bytes32(idx, our_ptr);
    wavm::write_slice(&our_buf.0[..(out_len as usize)], out_ptr);
}

/// Writes 32-bytes of global state
/// Safety: λ(idx uint64, val []byte)
#[no_mangle]
pub unsafe extern "C" fn go__github_com_offchainlabs_nitro_wavmio_setGlobalStateBytes32(sp: usize) {
    let mut sp = GoStack::new(sp);
    let idx = sp.read_u64() as u32;
    let (src_ptr, src_len) = sp.read_go_slice();

    if src_len != 32 {
        eprintln!("Go attempting to set block hash from {src_len} bytes long buffer");
        return;
    }
    let mut our_buf = MemoryLeaf([0u8; 32]);
    let value = wavm::read_slice(src_ptr, src_len);
    our_buf.0.copy_from_slice(&value);
    let our_ptr = our_buf.0.as_ptr();
    assert_eq!(our_ptr as usize % 32, 0);
    wavm_set_globalstate_bytes32(idx, our_ptr);
}

/// Reads 8-bytes of global state
/// Safety: λ(idx uint64) uint64
#[no_mangle]
pub unsafe extern "C" fn go__github_com_offchainlabs_nitro_wavmio_getGlobalStateU64(sp: usize) {
    let mut sp = GoStack::new(sp);
    let idx = sp.read_u64() as u32;
    sp.write_u64(wavm_get_globalstate_u64(idx));
}

/// Writes 8-bytes of global state
/// Safety: λ(idx uint64, val uint64)
#[no_mangle]
pub unsafe extern "C" fn go__github_com_offchainlabs_nitro_wavmio_setGlobalStateU64(sp: usize) {
    let mut sp = GoStack::new(sp);
    let idx = sp.read_u64() as u32;
    wavm_set_globalstate_u64(idx, sp.read_u64());
}

/// Reads an inbox message
/// Safety: λ(msgNum uint64, offset uint32, output []byte) uint32
#[no_mangle]
pub unsafe extern "C" fn go__github_com_offchainlabs_nitro_wavmio_readInboxMessage(sp: usize) {
    let mut sp = GoStack::new(sp);
    let msg_num = sp.read_u64();
    let offset = sp.read_u64();
    let (out_ptr, out_len) = sp.read_go_slice();

    if out_len != 32 {
        eprintln!(
            "Go attempting to read inbox message with out len {}",
            out_len,
        );
        sp.write_u64(0);
        return;
    }
    let mut our_buf = MemoryLeaf([0u8; 32]);
    let our_ptr = our_buf.0.as_mut_ptr();
    assert_eq!(our_ptr as usize % 32, 0);
    let read = wavm_read_inbox_message(msg_num, our_ptr, offset as usize);
    assert!(read <= 32);
    wavm::write_slice(&our_buf.0[..read], out_ptr);
    sp.write_u64(read as u64);
}

/// Reads a delayed inbox message
/// Safety: λ(seqNum uint64, offset uint32, output []byte) uint32
#[no_mangle]
pub unsafe extern "C" fn go__github_com_offchainlabs_nitro_wavmio_readDelayedInboxMessage(
    sp: usize,
) {
    let mut sp = GoStack::new(sp);
    let seq_num = sp.read_u64();
    let offset = sp.read_u64();
    let (out_ptr, out_len) = sp.read_go_slice();

    if out_len != 32 {
        eprintln!(
            "Go attempting to read inbox message with out len {}",
            out_len,
        );
        sp.write_u64(0);
        return;
    }
    let mut our_buf = MemoryLeaf([0u8; 32]);
    let our_ptr = our_buf.0.as_mut_ptr();
    assert_eq!(our_ptr as usize % 32, 0);
    let read = wavm_read_delayed_inbox_message(seq_num, our_ptr, offset as usize);
    assert!(read <= 32);
    wavm::write_slice(&our_buf.0[..read], out_ptr);
    sp.write_u64(read as u64);
}

/// Retrieves the preimage of the given hash.
/// Safety: λ(hash []byte, offset uint32, output []byte) uint32
#[no_mangle]
<<<<<<< HEAD
pub unsafe extern "C" fn go__github_com_offchainlabs_nitro_wavmio_resolvePreImage(sp: usize) {
    let mut sp = GoStack::new(sp);
    let (hash_ptr, hash_len) = sp.read_go_slice();
    let offset = sp.read_u64();
    let (out_ptr, out_len) = sp.read_go_slice();

=======
pub unsafe extern "C" fn go__github_com_offchainlabs_nitro_wavmio_resolveTypedPreimage(sp: GoStack) {
    let preimage_type = sp.read_u8(0);
    let hash_ptr = sp.read_u64(1);
    let hash_len = sp.read_u64(2);
    let offset = sp.read_u64(4);
    let out_ptr = sp.read_u64(5);
    let out_len = sp.read_u64(6);
>>>>>>> e9d8842c
    if hash_len != 32 || out_len != 32 {
        eprintln!(
            "Go attempting to resolve preimage with hash len {} and out len {}",
            hash_len, out_len,
        );
<<<<<<< HEAD
        sp.write_u64(0);
=======
        sp.write_u64(8, 0);
>>>>>>> e9d8842c
        return;
    }
    let Ok(preimage_type) = preimage_type.try_into() else {
        eprintln!(
            "Go trying to resolve preimage with unknown type {}",
            preimage_type
        );
        sp.write_u64(8, 0);
        return;
    };
    let mut our_buf = MemoryLeaf([0u8; 32]);
    let hash = wavm::read_slice(hash_ptr, hash_len);
    our_buf.0.copy_from_slice(&hash);
    let our_ptr = our_buf.0.as_mut_ptr();
    assert_eq!(our_ptr as usize % 32, 0);
    let preimage_reader = match preimage_type {
        PreimageType::Keccak256 => wavm_read_keccak_256_preimage,
        PreimageType::Sha2_256 => wavm_read_sha2_256_preimage,
    };
    let read = preimage_reader(our_ptr, offset as usize);
    assert!(read <= 32);
<<<<<<< HEAD
    wavm::write_slice(&our_buf.0[..read], out_ptr);
    sp.write_u64(read as u64);
=======
    write_slice(&our_buf.0[..read], out_ptr);
    sp.write_u64(8, read as u64);
>>>>>>> e9d8842c
}<|MERGE_RESOLUTION|>--- conflicted
+++ resolved
@@ -1,11 +1,7 @@
-<<<<<<< HEAD
 // Copyright 2021-2023, Offchain Labs, Inc.
 // For license information, see https://github.com/nitro/blob/master/LICENSE
 
-use arbutil::wavm;
-=======
-use arbutil::PreimageType;
->>>>>>> e9d8842c
+use arbutil::{wavm, PreimageType};
 use go_abi::*;
 use std::convert::TryInto;
 
@@ -136,34 +132,21 @@
 }
 
 /// Retrieves the preimage of the given hash.
-/// Safety: λ(hash []byte, offset uint32, output []byte) uint32
+/// Safety: λ(preimage_type byte, hash []byte, offset uint32, output []byte) uint32
 #[no_mangle]
-<<<<<<< HEAD
-pub unsafe extern "C" fn go__github_com_offchainlabs_nitro_wavmio_resolvePreImage(sp: usize) {
+pub unsafe extern "C" fn go__github_com_offchainlabs_nitro_wavmio_resolveTypedPreimage(sp: usize) {
     let mut sp = GoStack::new(sp);
+    let preimage_type = sp.read_u8();
     let (hash_ptr, hash_len) = sp.read_go_slice();
     let offset = sp.read_u64();
     let (out_ptr, out_len) = sp.read_go_slice();
 
-=======
-pub unsafe extern "C" fn go__github_com_offchainlabs_nitro_wavmio_resolveTypedPreimage(sp: GoStack) {
-    let preimage_type = sp.read_u8(0);
-    let hash_ptr = sp.read_u64(1);
-    let hash_len = sp.read_u64(2);
-    let offset = sp.read_u64(4);
-    let out_ptr = sp.read_u64(5);
-    let out_len = sp.read_u64(6);
->>>>>>> e9d8842c
     if hash_len != 32 || out_len != 32 {
         eprintln!(
             "Go attempting to resolve preimage with hash len {} and out len {}",
             hash_len, out_len,
         );
-<<<<<<< HEAD
         sp.write_u64(0);
-=======
-        sp.write_u64(8, 0);
->>>>>>> e9d8842c
         return;
     }
     let Ok(preimage_type) = preimage_type.try_into() else {
@@ -171,7 +154,7 @@
             "Go trying to resolve preimage with unknown type {}",
             preimage_type
         );
-        sp.write_u64(8, 0);
+        sp.write_u64(0);
         return;
     };
     let mut our_buf = MemoryLeaf([0u8; 32]);
@@ -185,11 +168,6 @@
     };
     let read = preimage_reader(our_ptr, offset as usize);
     assert!(read <= 32);
-<<<<<<< HEAD
     wavm::write_slice(&our_buf.0[..read], out_ptr);
     sp.write_u64(read as u64);
-=======
-    write_slice(&our_buf.0[..read], out_ptr);
-    sp.write_u64(8, read as u64);
->>>>>>> e9d8842c
 }