--- conflicted
+++ resolved
@@ -2,13 +2,9 @@
 // For license information, see https://github.com/OffchainLabs/nitro/blob/master/LICENSE
 
 use crate::{
-<<<<<<< HEAD
     binary::{
         self, parse, ExportKind, ExportMap, FloatInstruction, Local, NameCustomSection, WasmBinary,
     },
-=======
-    binary::{parse, FloatInstruction, Local, NameCustomSection, WasmBinary},
->>>>>>> 1baaef4f
     host,
     memory::Memory,
     merkle::{Merkle, MerkleType},
@@ -304,7 +300,6 @@
         let mut tables = Vec::new();
         let mut host_call_hooks = Vec::new();
         for import in &bin.imports {
-<<<<<<< HEAD
             let module = import.module;
             let have_ty = &bin.types[import.offset as usize];
             let Some(import_name) = import.name else {
@@ -332,51 +327,13 @@
                     Instruction::simple(Opcode::Return),
                 ];
                 Function::new_from_wavm(wavm, import.ty.clone(), vec![])
-            } else if let Ok(hostio) = host::get_host_impl(import.module, import_name) {
+            } else if let Ok(hostio) = host::get_impl(import.module, import_name) {
                 ensure!(
                     allow_hostapi,
                     "Calling hostapi directly is not allowed. Func {}",
                     import_name.red()
                 );
                 hostio
-=======
-            if let TypeRef::Func(ty) = import.ty {
-                let mut qualified_name = format!("{}__{}", import.module, import.name);
-                qualified_name = qualified_name.replace(&['/', '.'] as &[char], "_");
-                let have_ty = &bin.types[ty as usize];
-                let func;
-                if let Some(import) = available_imports.get(&qualified_name) {
-                    ensure!(
-                        &import.ty == have_ty,
-                        "Import has different function signature than host function. Expected {:?} but got {:?}",
-                        import.ty, have_ty,
-                    );
-                    let wavm = vec![
-                        Instruction::simple(Opcode::InitFrame),
-                        Instruction::with_data(
-                            Opcode::CrossModuleCall,
-                            pack_cross_module_call(import.module, import.func),
-                        ),
-                        Instruction::simple(Opcode::Return),
-                    ];
-                    func = Function::new_from_wavm(wavm, import.ty.clone(), Vec::new());
-                } else {
-                    func = host::get_impl(import.module, import.name)?;
-                    ensure!(
-                        &func.ty == have_ty,
-                        "Import has different function signature than host function. Expected {:?} but got {:?}",
-                        func.ty, have_ty,
-                    );
-                    ensure!(
-                        allow_hostapi,
-                        "Calling hostapi directly is not allowed. Function {}",
-                        import.name,
-                    );
-                }
-                func_type_idxs.push(ty);
-                code.push(func);
-                host_call_hooks.push(Some((import.module.into(), import.name.into())));
->>>>>>> 1baaef4f
             } else {
                 bail!(
                     "No such import {} in {}",
@@ -396,7 +353,7 @@
         }
         func_type_idxs.extend(bin.functions.iter());
 
-        let internals = host::new_internal_funcs();
+        let internals = host::new_internal_funcs(stylus_data);
         let internals_offset = (code.len() + bin.codes.len()) as u32;
         let internals_types = internals.iter().map(|f| f.ty.clone());
 
@@ -545,17 +502,11 @@
             );
             table.elems[offset..][..len].clone_from_slice(&contents);
         }
-<<<<<<< HEAD
         ensure!(
             code.len() < (1usize << 31),
             "Module function count must be under 2^31",
         );
         ensure!(!code.is_empty(), "Module has no code");
-
-        let internals_offset = code.len() as u32;
-        host::add_internal_funcs(&mut code, &mut func_types, stylus_data);
-=======
->>>>>>> 1baaef4f
 
         let tables_hashes: Result<_, _> = tables.iter().map(Table::hash).collect();
         let func_exports = bin
@@ -1264,17 +1215,9 @@
         let main_exports = &main_module.func_exports;
 
         // Rust support
-<<<<<<< HEAD
-        if let Some(&f) = main_exports.get("main").filter(|_| runtime_support) {
-            let mut expected_type = FunctionType::default();
-            expected_type.inputs.push(ArbValueType::I32); // argc
-            expected_type.inputs.push(ArbValueType::I32); // argv
-            expected_type.outputs.push(ArbValueType::I32); // ret
-=======
         let rust_fn = "__main_void";
-        if let Some(&f) = main_module.exports.get(rust_fn).filter(|_| runtime_support) {
+        if let Some(&f) = main_exports.get(rust_fn).filter(|_| runtime_support) {
             let expected_type = FunctionType::new(vec![], vec![I32]);
->>>>>>> 1baaef4f
             ensure!(
                 main_module.func_types[f as usize] == expected_type,
                 "Main function doesn't match expected signature of [] -> [ret]",
