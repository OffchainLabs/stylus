// Copyright 2021-2023, Offchain Labs, Inc.
// For license information, see https://github.com/OffchainLabs/nitro/blob/master/LICENSE

use crate::{
    binary::{
        self, parse, ExportKind, ExportMap, FloatInstruction, Local, NameCustomSection, WasmBinary,
    },
    host,
    memory::Memory,
    merkle::{Merkle, MerkleType},
    programs::{config::CompileConfig, meter::MeteredMachine, ModuleMod, StylusData},
    reinterpret::{ReinterpretAsSigned, ReinterpretAsUnsigned},
    utils::{file_bytes, CBytes, RemoteTableType},
    value::{ArbValueType, FunctionType, IntegerValType, ProgramCounter, Value},
    wavm::{
        pack_cross_module_call, unpack_cross_module_call, wasm_to_wavm, FloatingPointImpls,
        IBinOpType, IRelOpType, IUnOpType, Instruction, Opcode,
    },
};
<<<<<<< HEAD
use arbutil::{math, Bytes32, Color};
=======
use arbutil::{Color, PreimageType};
>>>>>>> e9d8842c
use digest::Digest;
use eyre::{bail, ensure, eyre, Result, WrapErr};
use fnv::FnvHashMap as HashMap;
use itertools::izip;
use lazy_static::lazy_static;
use num::{traits::PrimInt, Zero};
use serde::{Deserialize, Serialize};
use serde_with::serde_as;
use sha3::Keccak256;
use smallvec::SmallVec;
use std::{
    borrow::Cow,
    convert::{TryFrom, TryInto},
    fmt::{self, Display},
    fs::File,
    hash::Hash,
    io::{BufReader, BufWriter, Write},
    num::Wrapping,
    path::{Path, PathBuf},
    sync::Arc,
};
use wasmer_types::FunctionIndex;
use wasmparser::{DataKind, ElementItem, ElementKind, Operator, TableType};

#[cfg(feature = "rayon")]
use rayon::prelude::*;

fn hash_call_indirect_data(table: u32, ty: &FunctionType) -> Bytes32 {
    let mut h = Keccak256::new();
    h.update("Call indirect:");
    h.update((table as u64).to_be_bytes());
    h.update(ty.hash());
    h.finalize().into()
}

#[derive(Clone, Copy, Debug, PartialEq, Eq, Hash)]
pub enum InboxIdentifier {
    Sequencer = 0,
    Delayed,
}

pub fn argument_data_to_inbox(argument_data: u64) -> Option<InboxIdentifier> {
    match argument_data {
        0x0 => Some(InboxIdentifier::Sequencer),
        0x1 => Some(InboxIdentifier::Delayed),
        _ => None,
    }
}

#[derive(Clone, Debug, Serialize, Deserialize)]
pub struct Function {
    code: Vec<Instruction>,
    ty: FunctionType,
    #[serde(skip)]
    code_merkle: Merkle,
    local_types: Vec<ArbValueType>,
}

impl Function {
    pub fn new<F: FnOnce(&mut Vec<Instruction>) -> Result<()>>(
        locals: &[Local],
        add_body: F,
        func_ty: FunctionType,
        module_types: &[FunctionType],
    ) -> Result<Function> {
        let mut locals_with_params = func_ty.inputs.clone();
        locals_with_params.extend(locals.iter().map(|x| x.value));

        let mut insts = Vec::new();
        let empty_local_hashes = locals_with_params
            .iter()
            .cloned()
            .map(Value::default_of_type)
            .map(Value::hash)
            .collect::<Vec<_>>();
        insts.push(Instruction {
            opcode: Opcode::InitFrame,
            argument_data: 0,
            proving_argument_data: Some(Merkle::new(MerkleType::Value, empty_local_hashes).root()),
        });
        // Fill in parameters
        for i in (0..func_ty.inputs.len()).rev() {
            insts.push(Instruction {
                opcode: Opcode::LocalSet,
                argument_data: i as u64,
                proving_argument_data: None,
            });
        }

        add_body(&mut insts)?;
        insts.push(Instruction::simple(Opcode::Return));

        // Insert missing proving argument data
        for inst in insts.iter_mut() {
            if inst.opcode == Opcode::CallIndirect {
                let (table, ty) = crate::wavm::unpack_call_indirect(inst.argument_data);
                let ty = &module_types[usize::try_from(ty).unwrap()];
                inst.proving_argument_data = Some(hash_call_indirect_data(table, ty));
            }
        }

        Ok(Function::new_from_wavm(insts, func_ty, locals_with_params))
    }

    pub fn new_from_wavm(
        code: Vec<Instruction>,
        ty: FunctionType,
        local_types: Vec<ArbValueType>,
    ) -> Function {
        assert!(
            u32::try_from(code.len()).is_ok(),
            "Function instruction count doesn't fit in a u32",
        );

        #[cfg(feature = "rayon")]
        let code_hashes = code.par_iter().map(|i| i.hash()).collect();

        #[cfg(not(feature = "rayon"))]
        let code_hashes = code.iter().map(|i| i.hash()).collect();

        Function {
            code,
            ty,
            code_merkle: Merkle::new(MerkleType::Instruction, code_hashes),
            local_types,
        }
    }

    fn hash(&self) -> Bytes32 {
        let mut h = Keccak256::new();
        h.update("Function:");
        h.update(self.code_merkle.root());
        h.finalize().into()
    }
}

#[derive(Clone, Debug, Serialize, Deserialize)]
struct StackFrame {
    return_ref: Value,
    locals: SmallVec<[Value; 16]>,
    caller_module: u32,
    caller_module_internals: u32,
}

impl StackFrame {
    fn hash(&self) -> Bytes32 {
        let mut h = Keccak256::new();
        h.update("Stack frame:");
        h.update(self.return_ref.hash());
        h.update(
            Merkle::new(
                MerkleType::Value,
                self.locals.iter().map(|v| v.hash()).collect(),
            )
            .root(),
        );
        h.update(self.caller_module.to_be_bytes());
        h.update(self.caller_module_internals.to_be_bytes());
        h.finalize().into()
    }

    fn serialize_for_proof(&self) -> Vec<u8> {
        let mut data = Vec::new();
        data.extend(self.return_ref.serialize_for_proof());
        data.extend(
            Merkle::new(
                MerkleType::Value,
                self.locals.iter().map(|v| v.hash()).collect(),
            )
            .root(),
        );
        data.extend(self.caller_module.to_be_bytes());
        data.extend(self.caller_module_internals.to_be_bytes());
        data
    }
}

#[derive(Clone, Debug, Serialize, Deserialize)]
struct TableElement {
    func_ty: FunctionType,
    val: Value,
}

impl Default for TableElement {
    fn default() -> Self {
        TableElement {
            func_ty: FunctionType::default(),
            val: Value::RefNull,
        }
    }
}

impl TableElement {
    fn hash(&self) -> Bytes32 {
        let mut h = Keccak256::new();
        h.update("Table element:");
        h.update(self.func_ty.hash());
        h.update(self.val.hash());
        h.finalize().into()
    }
}

#[serde_as]
#[derive(Clone, Debug, Serialize, Deserialize)]
struct Table {
    #[serde(with = "RemoteTableType")]
    ty: TableType,
    elems: Vec<TableElement>,
    #[serde(skip)]
    elems_merkle: Merkle,
}

impl Table {
    fn serialize_for_proof(&self) -> Result<Vec<u8>> {
        let mut data = vec![ArbValueType::try_from(self.ty.element_type)?.serialize()];
        data.extend((self.elems.len() as u64).to_be_bytes());
        data.extend(self.elems_merkle.root());
        Ok(data)
    }

    fn hash(&self) -> Result<Bytes32> {
        let mut h = Keccak256::new();
        h.update("Table:");
        h.update([ArbValueType::try_from(self.ty.element_type)?.serialize()]);
        h.update((self.elems.len() as u64).to_be_bytes());
        h.update(self.elems_merkle.root());
        Ok(h.finalize().into())
    }
}

#[derive(Clone, Debug)]
struct AvailableImport {
    ty: FunctionType,
    module: u32,
    func: u32,
}

impl AvailableImport {
    pub fn new(ty: FunctionType, module: u32, func: u32) -> Self {
        Self { ty, module, func }
    }
}

#[derive(Clone, Debug, Default, Serialize, Deserialize)]
pub struct Module {
    globals: Vec<Value>,
    memory: Memory,
    tables: Vec<Table>,
    #[serde(skip)]
    tables_merkle: Merkle,
    funcs: Arc<Vec<Function>>,
    #[serde(skip)]
    funcs_merkle: Arc<Merkle>,
    types: Arc<Vec<FunctionType>>,
    internals_offset: u32,
    names: Arc<NameCustomSection>,
    host_call_hooks: Arc<Vec<Option<(String, String)>>>,
    start_function: Option<u32>,
    func_types: Arc<Vec<FunctionType>>,
    /// Old modules use this format.
    /// TODO: remove this after the jump to stylus.
    #[serde(alias = "exports")]
    func_exports: Arc<HashMap<String, u32>>,
    #[serde(default)]
    all_exports: Arc<ExportMap>,
}

lazy_static! {
    static ref USER_IMPORTS: HashMap<String, AvailableImport> = {
        let mut imports = HashMap::default();

        let forward = include_bytes!("../../../target/machines/latest/forward_stub.wasm");
        let forward = binary::parse(forward, Path::new("forward")).unwrap();

        for (name, &(export, kind)) in &forward.exports {
            if kind == ExportKind::Func {
                let ty = match forward.get_function(FunctionIndex::from_u32(export)) {
                    Ok(ty) => ty,
                    Err(error) => panic!("failed to read export {name}: {error:?}"),
                };
                let import = AvailableImport::new(ty, 1, export);
                imports.insert(name.to_owned(), import);
            }
        }
        imports
    };
}

impl Module {
    const FORWARDING_PREFIX: &str = "arbitrator_forward__";

    fn from_binary(
        bin: &WasmBinary,
        available_imports: &HashMap<String, AvailableImport>,
        floating_point_impls: &FloatingPointImpls,
        allow_hostapi: bool,
        debug_funcs: bool,
        stylus_data: Option<StylusData>,
    ) -> Result<Module> {
        let mut code = Vec::new();
        let mut func_type_idxs: Vec<u32> = Vec::new();
        let mut memory = Memory::default();
        let mut tables = Vec::new();
        let mut host_call_hooks = Vec::new();
        for import in &bin.imports {
            let module = import.module;
            let have_ty = &bin.types[import.offset as usize];
            let Some(import_name) = import.name else {
                bail!("Missing name for import in {}", module.red());
            };
            let (forward, import_name) = match import_name.strip_prefix(Module::FORWARDING_PREFIX) {
                Some(name) => (true, name),
                None => (false, import_name),
            };

            let mut qualified_name = format!("{module}__{import_name}");
            qualified_name = qualified_name.replace(&['/', '.'] as &[char], "_");

            let func = if let Some(import) = available_imports.get(&qualified_name) {
                let call = match forward {
                    true => Opcode::CrossModuleForward,
                    false => Opcode::CrossModuleCall,
                };
                let wavm = vec![
                    Instruction::simple(Opcode::InitFrame),
                    Instruction::with_data(
                        call,
                        pack_cross_module_call(import.module, import.func),
                    ),
                    Instruction::simple(Opcode::Return),
                ];
                Function::new_from_wavm(wavm, import.ty.clone(), vec![])
            } else if let Ok((hostio, debug)) = host::get_impl(import.module, import_name) {
                ensure!(
                    (debug && debug_funcs) || (!debug && allow_hostapi),
                    "Host func {} in {} not enabled debug_funcs={debug_funcs} hostapi={allow_hostapi} debug={debug}",
                    import_name.red(),
                    import.module.red(),
                );
                hostio
            } else {
                bail!(
                    "No such import {} in {}",
                    import_name.red(),
                    import.module.red()
                )
            };
            ensure!(
                &func.ty == have_ty,
                "Import {} has different function signature than host function. Expected {} but got {}",
                import_name.red(), func.ty.red(), have_ty.red(),
            );

            func_type_idxs.push(import.offset);
            code.push(func);
            host_call_hooks.push(Some((import.module.into(), import_name.into())));
        }
        func_type_idxs.extend(bin.functions.iter());

        let func_exports: HashMap<String, u32> = bin
            .exports
            .iter()
            .filter_map(|(name, (offset, kind))| {
                (kind == &ExportKind::Func).then(|| (name.to_owned(), *offset))
            })
            .collect();

        let internals = host::new_internal_funcs(stylus_data);
        let internals_offset = (code.len() + bin.codes.len()) as u32;
        let internals_types = internals.iter().map(|f| f.ty.clone());

        let mut types = bin.types.clone();
        let mut func_types: Vec<_> = func_type_idxs
            .iter()
            .map(|i| types[*i as usize].clone())
            .collect();

        func_types.extend(internals_types.clone());
        types.extend(internals_types);

        for c in &bin.codes {
            let idx = code.len();
            let func_ty = func_types[idx].clone();
            code.push(Function::new(
                &c.locals,
                |code| {
                    wasm_to_wavm(
                        &c.expr,
                        code,
                        floating_point_impls,
                        &func_types,
                        &types,
                        func_type_idxs[idx],
                        internals_offset,
                    )
                },
                func_ty.clone(),
                &types,
            )?);
        }
        code.extend(internals);
        ensure!(
            code.len() < (1usize << 31),
            "Module function count must be under 2^31",
        );

        ensure!(
            bin.memories.len() <= 1,
            "Multiple memories are not supported"
        );
        if let Some(limits) = bin.memories.get(0) {
            let page_size = Memory::PAGE_SIZE;
            let initial = limits.initial; // validate() checks this is less than max::u32
            let allowed = u32::MAX as u64 / Memory::PAGE_SIZE - 1; // we require the size remain *below* 2^32

            let max_size = match limits.maximum {
                Some(pages) => u64::min(allowed, pages),
                _ => allowed,
            };
            if initial > max_size {
                bail!(
                    "Memory inits to a size larger than its max: {} vs {}",
                    limits.initial.red(),
                    max_size.red()
                );
            }
            let size = initial * page_size;

            memory = Memory::new(size as usize, max_size);
        }

        for data in &bin.datas {
            let (memory_index, mut init) = match data.kind {
                DataKind::Active {
                    memory_index,
                    init_expr,
                } => (memory_index, init_expr.get_operators_reader()),
                _ => continue,
            };
            ensure!(
                memory_index == 0,
                "Attempted to write to nonexistant memory"
            );

            let offset = match (init.read()?, init.read()?, init.eof()) {
                (Operator::I32Const { value }, Operator::End, true) => value as usize,
                x => bail!("Non-constant element segment offset expression {:?}", x),
            };
            if !matches!(
                offset.checked_add(data.data.len()),
                Some(x) if (x as u64) <= memory.size(),
            ) {
                bail!(
                    "Out-of-bounds data memory init with offset {} and size {}",
                    offset,
                    data.data.len(),
                );
            }
            memory.set_range(offset, data.data)?;
        }

        for table in &bin.tables {
            tables.push(Table {
                elems: vec![TableElement::default(); usize::try_from(table.initial).unwrap()],
                ty: *table,
                elems_merkle: Merkle::default(),
            });
        }

        for elem in &bin.elements {
            let (t, mut init) = match elem.kind {
                ElementKind::Active {
                    table_index,
                    init_expr,
                } => (table_index, init_expr.get_operators_reader()),
                _ => continue,
            };
            let offset = match (init.read()?, init.read()?, init.eof()) {
                (Operator::I32Const { value }, Operator::End, true) => value as usize,
                x => bail!("Non-constant element segment offset expression {:?}", x),
            };
            let Some(table) = tables.get_mut(t as usize) else {
                bail!("Element segment for non-exsistent table {}", t)
            };
            let expected_ty = table.ty.element_type;
            ensure!(
                expected_ty == elem.ty,
                "Element type expected to be of table type {:?} but of type {:?}",
                expected_ty,
                elem.ty
            );

            let mut contents = vec![];
            let mut item_reader = elem.items.get_items_reader()?;
            for _ in 0..item_reader.get_count() {
                let item = item_reader.read()?;
                let ElementItem::Func(index) = item else {
                    bail!("Non-constant element initializers are not supported")
                };
                let func_ty = func_types[index as usize].clone();
                contents.push(TableElement {
                    val: Value::FuncRef(index),
                    func_ty,
                })
            }

            let len = contents.len();
            ensure!(
                offset.saturating_add(len) <= table.elems.len(),
                "Out of bounds element segment at offset {} and length {} for table of length {}",
                offset,
                len,
                table.elems.len(),
            );
            table.elems[offset..][..len].clone_from_slice(&contents);
        }
        ensure!(
            code.len() < (1usize << 31),
            "Module function count must be under 2^31",
        );
        ensure!(!code.is_empty(), "Module has no code");

        let tables_hashes: Result<_, _> = tables.iter().map(Table::hash).collect();

        Ok(Module {
            memory,
            globals: bin.globals.clone(),
            tables_merkle: Merkle::new(MerkleType::Table, tables_hashes?),
            tables,
            funcs_merkle: Arc::new(Merkle::new(
                MerkleType::Function,
                code.iter().map(|f| f.hash()).collect(),
            )),
            funcs: Arc::new(code),
            types: Arc::new(types.to_owned()),
            internals_offset,
            names: Arc::new(bin.names.to_owned()),
            host_call_hooks: Arc::new(host_call_hooks),
            start_function: bin.start,
            func_types: Arc::new(func_types),
            func_exports: Arc::new(func_exports),
            all_exports: Arc::new(bin.exports.clone()),
        })
    }

    pub fn from_user_binary(
        bin: &WasmBinary,
        debug_funcs: bool,
        stylus_data: Option<StylusData>,
    ) -> Result<Module> {
        Self::from_binary(
            bin,
            &USER_IMPORTS,
            &HashMap::default(),
            false,
            debug_funcs,
            stylus_data,
        )
    }

    fn name(&self) -> &str {
        &self.names.module
    }

    fn find_func(&self, name: &str) -> Result<u32> {
        let Some(func) = self.func_exports.iter().find(|x| x.0 == name) else {
            bail!("func {} not found in {}", name.red(), self.name().red())
        };
        Ok(*func.1)
    }

    pub fn hash(&self) -> Bytes32 {
        let mut h = Keccak256::new();
        h.update("Module:");
        h.update(
            Merkle::new(
                MerkleType::Value,
                self.globals.iter().map(|v| v.hash()).collect(),
            )
            .root(),
        );
        h.update(self.memory.hash());
        h.update(self.tables_merkle.root());
        h.update(self.funcs_merkle.root());
        h.update(self.internals_offset.to_be_bytes());
        h.finalize().into()
    }

    fn serialize_for_proof(&self, mem_merkle: &Merkle) -> Vec<u8> {
        let mut data = Vec::new();

        data.extend(
            Merkle::new(
                MerkleType::Value,
                self.globals.iter().map(|v| v.hash()).collect(),
            )
            .root(),
        );

        data.extend(self.memory.size().to_be_bytes());
        data.extend(self.memory.max_size.to_be_bytes());
        data.extend(mem_merkle.root());

        data.extend(self.tables_merkle.root());
        data.extend(self.funcs_merkle.root());

        data.extend(self.internals_offset.to_be_bytes());

        data
    }

    pub fn into_bytes(&self) -> Box<[u8]> {
        bincode::serialize(self).unwrap().into_boxed_slice()
    }

    pub unsafe fn from_bytes(bytes: &[u8]) -> Self {
        bincode::deserialize(bytes).unwrap()
    }
}

// Globalstate holds:
// bytes32 - last_block_hash
// bytes32 - send_root
// uint64 - inbox_position
// uint64 - position_within_message
pub const GLOBAL_STATE_BYTES32_NUM: usize = 2;
pub const GLOBAL_STATE_U64_NUM: usize = 2;

#[derive(Clone, Debug, Default, PartialEq, Eq, Serialize, Deserialize)]
#[repr(C)]
pub struct GlobalState {
    pub bytes32_vals: [Bytes32; GLOBAL_STATE_BYTES32_NUM],
    pub u64_vals: [u64; GLOBAL_STATE_U64_NUM],
}

impl GlobalState {
    fn hash(&self) -> Bytes32 {
        let mut h = Keccak256::new();
        h.update("Global state:");
        for item in self.bytes32_vals {
            h.update(item)
        }
        for item in self.u64_vals {
            h.update(item.to_be_bytes())
        }
        h.finalize().into()
    }

    fn serialize(&self) -> Vec<u8> {
        let mut data = Vec::new();
        for item in self.bytes32_vals {
            data.extend(item)
        }
        for item in self.u64_vals {
            data.extend(item.to_be_bytes())
        }
        data
    }
}

#[derive(Serialize)]
pub struct ProofInfo {
    pub before: String,
    pub proof: String,
    pub after: String,
}

impl ProofInfo {
    pub fn new(before: String, proof: String, after: String) -> Self {
        Self {
            before,
            proof,
            after,
        }
    }
}

/// cbindgen:ignore
#[derive(Clone, Copy, Debug, PartialEq, Eq, Serialize, Deserialize)]
#[repr(u8)]
pub enum MachineStatus {
    Running,
    Finished,
    Errored,
    TooFar,
}

impl Display for MachineStatus {
    fn fmt(&self, f: &mut std::fmt::Formatter<'_>) -> std::fmt::Result {
        match self {
            Self::Running => write!(f, "running"),
            Self::Finished => write!(f, "finished"),
            Self::Errored => write!(f, "errored"),
            Self::TooFar => write!(f, "too far"),
        }
    }
}

#[derive(Clone, Serialize, Deserialize)]
pub struct ModuleState<'a> {
    globals: Cow<'a, Vec<Value>>,
    memory: Cow<'a, Memory>,
}

#[derive(Serialize, Deserialize)]
pub struct MachineState<'a> {
    steps: u64, // Not part of machine hash
    status: MachineStatus,
    value_stack: Cow<'a, Vec<Value>>,
    internal_stack: Cow<'a, Vec<Value>>,
    frame_stack: Cow<'a, Vec<StackFrame>>,
    modules: Vec<ModuleState<'a>>,
    global_state: GlobalState,
    pc: ProgramCounter,
    stdio_output: Cow<'a, Vec<u8>>,
    initial_hash: Bytes32,
}

pub type PreimageResolver = Arc<dyn Fn(u64, PreimageType, Bytes32) -> Option<CBytes> + Send + Sync>;

/// Wraps a preimage resolver to provide an easier API
/// and cache the last preimage retrieved.
#[derive(Clone)]
struct PreimageResolverWrapper {
    resolver: PreimageResolver,
    last_resolved: Option<(Bytes32, CBytes)>,
}

impl fmt::Debug for PreimageResolverWrapper {
    fn fmt(&self, f: &mut fmt::Formatter<'_>) -> fmt::Result {
        write!(f, "resolver...")
    }
}

impl PreimageResolverWrapper {
    pub fn new(resolver: PreimageResolver) -> PreimageResolverWrapper {
        PreimageResolverWrapper {
            resolver,
            last_resolved: None,
        }
    }

    pub fn get(&mut self, context: u64, ty: PreimageType, hash: Bytes32) -> Option<&[u8]> {
        // TODO: this is unnecessarily complicated by the rust borrow checker.
        // This will probably be simplifiable when Polonius is shipped.
        if matches!(&self.last_resolved, Some(r) if r.0 != hash) {
            self.last_resolved = None;
        }
        match &mut self.last_resolved {
            Some(resolved) => Some(&resolved.1),
            x => {
                let data = (self.resolver)(context, ty, hash)?;
                Some(&x.insert((hash, data)).1)
            }
        }
    }

    pub fn get_const(&self, context: u64, ty: PreimageType, hash: Bytes32) -> Option<CBytes> {
        if let Some(resolved) = &self.last_resolved {
            if resolved.0 == hash {
                return Some(resolved.1.clone());
            }
        }
        (self.resolver)(context, ty, hash)
    }
}

#[derive(Clone, Debug)]
pub struct ErrorGuard {
    frame_stack: usize,
    value_stack: usize,
    inter_stack: usize,
    on_error: ProgramCounter,
}

impl Display for ErrorGuard {
    fn fmt(&self, f: &mut fmt::Formatter<'_>) -> fmt::Result {
        write!(
            f,
            "{}{} {} {} {} {}{}",
            "ErrorGuard(".grey(),
            self.frame_stack.mint(),
            self.value_stack.mint(),
            self.inter_stack.mint(),
            "→".grey(),
            self.on_error,
            ")".grey(),
        )
    }
}

#[derive(Clone, Debug)]
struct ErrorGuardProof {
    frame_stack: Bytes32,
    value_stack: Bytes32,
    inter_stack: Bytes32,
    on_error: ProgramCounter,
}

impl ErrorGuardProof {
    const STACK_PREFIX: &str = "Guard stack:";
    const GUARD_PREFIX: &str = "Error guard:";

    fn new(
        frame_stack: Bytes32,
        value_stack: Bytes32,
        inter_stack: Bytes32,
        on_error: ProgramCounter,
    ) -> Self {
        Self {
            frame_stack,
            value_stack,
            inter_stack,
            on_error,
        }
    }

    fn serialize_for_proof(&self) -> Vec<u8> {
        let mut data = self.frame_stack.to_vec();
        data.extend(self.value_stack.0);
        data.extend(self.inter_stack.0);
        data.extend(Value::from(self.on_error).serialize_for_proof());
        data
    }

    fn hash(&self) -> Bytes32 {
        Keccak256::new()
            .chain(Self::GUARD_PREFIX)
            .chain(self.frame_stack)
            .chain(self.value_stack)
            .chain(self.inter_stack)
            .chain(Value::InternalRef(self.on_error).hash())
            .finalize()
            .into()
    }

    fn hash_guards(guards: &[Self]) -> Bytes32 {
        hash_stack(guards.iter().map(|g| g.hash()), Self::STACK_PREFIX)
    }
}

#[derive(Clone, Debug)]
pub struct Machine {
    steps: u64, // Not part of machine hash
    status: MachineStatus,
    value_stack: Vec<Value>,
    internal_stack: Vec<Value>,
    frame_stack: Vec<StackFrame>,
    guards: Vec<ErrorGuard>,
    modules: Vec<Module>,
    modules_merkle: Option<Merkle>,
    global_state: GlobalState,
    pc: ProgramCounter,
    stdio_output: Vec<u8>,
    inbox_contents: HashMap<(InboxIdentifier, u64), Vec<u8>>,
    first_too_far: u64, // Not part of machine hash
    preimage_resolver: PreimageResolverWrapper,
    stylus_modules: HashMap<Bytes32, Module>, // Not part of machine hash
    initial_hash: Bytes32,
    context: u64,
    debug_info: bool, // Not part of machine hash
}

type FrameStackHash = Bytes32;
type ValueStackHash = Bytes32;
type InterStackHash = Bytes32;

fn hash_stack<I, D>(stack: I, prefix: &str) -> Bytes32
where
    I: IntoIterator<Item = D>,
    D: AsRef<[u8]>,
{
    hash_stack_with_heights(stack, &[], prefix).0
}

/// Hashes a stack of n elements, returning the values at various heights along the way in O(n).
fn hash_stack_with_heights<I, D>(
    stack: I,
    mut heights: &[usize],
    prefix: &str,
) -> (Bytes32, Vec<Bytes32>)
where
    I: IntoIterator<Item = D>,
    D: AsRef<[u8]>,
{
    let mut parts = vec![];
    let mut hash = Bytes32::default();
    let mut count = 0;
    for item in stack.into_iter() {
        while heights.first() == Some(&count) {
            parts.push(hash);
            heights = &heights[1..];
        }

        hash = Keccak256::new()
            .chain(prefix)
            .chain(item.as_ref())
            .chain(hash)
            .finalize()
            .into();

        count += 1;
    }
    while !heights.is_empty() {
        assert_eq!(heights[0], count);
        parts.push(hash);
        heights = &heights[1..];
    }
    (hash, parts)
}

fn hash_value_stack(stack: &[Value]) -> ValueStackHash {
    hash_stack(stack.iter().map(|v| v.hash()), "Value stack:")
}

fn hash_stack_frame_stack(frames: &[StackFrame]) -> FrameStackHash {
    hash_stack(frames.iter().map(|f| f.hash()), "Stack frame stack:")
}

#[must_use]
fn prove_window<T, F, D, G>(items: &[T], stack_hasher: F, encoder: G) -> Vec<u8>
where
    F: Fn(&[T]) -> Bytes32,
    D: AsRef<[u8]>,
    G: Fn(&T) -> D,
{
    let mut data = Vec::with_capacity(33);
    if items.is_empty() {
        data.extend(Bytes32::default());
        data.push(0);
    } else {
        let last_idx = items.len() - 1;
        data.extend(stack_hasher(&items[..last_idx]));
        data.push(1);
        data.extend(encoder(&items[last_idx]).as_ref());
    }
    data
}

#[must_use]
fn prove_stack<T, F, D, G>(
    items: &[T],
    proving_depth: usize,
    stack_hasher: F,
    encoder: G,
) -> Vec<u8>
where
    F: Fn(&[T]) -> Bytes32,
    D: AsRef<[u8]>,
    G: Fn(&T) -> D,
{
    let mut data = Vec::with_capacity(33);
    let unproven_stack_depth = items.len().saturating_sub(proving_depth);
    data.extend(stack_hasher(&items[..unproven_stack_depth]));
    data.extend(Bytes32::from(items.len() - unproven_stack_depth));
    for val in &items[unproven_stack_depth..] {
        data.extend(encoder(val).as_ref());
    }
    data
}

#[must_use]
fn exec_ibin_op<T>(a: T, b: T, op: IBinOpType) -> Option<T>
where
    Wrapping<T>: ReinterpretAsSigned,
    T: Zero,
{
    let a = Wrapping(a);
    let b = Wrapping(b);
    if matches!(
        op,
        IBinOpType::DivS | IBinOpType::DivU | IBinOpType::RemS | IBinOpType::RemU,
    ) && b.is_zero()
    {
        return None;
    }
    let res = match op {
        IBinOpType::Add => a + b,
        IBinOpType::Sub => a - b,
        IBinOpType::Mul => a * b,
        IBinOpType::DivS => (a.cast_signed() / b.cast_signed()).cast_unsigned(),
        IBinOpType::DivU => a / b,
        IBinOpType::RemS => (a.cast_signed() % b.cast_signed()).cast_unsigned(),
        IBinOpType::RemU => a % b,
        IBinOpType::And => a & b,
        IBinOpType::Or => a | b,
        IBinOpType::Xor => a ^ b,
        IBinOpType::Shl => a << b.cast_usize(),
        IBinOpType::ShrS => (a.cast_signed() >> b.cast_usize()).cast_unsigned(),
        IBinOpType::ShrU => a >> b.cast_usize(),
        IBinOpType::Rotl => a.rotl(b.cast_usize()),
        IBinOpType::Rotr => a.rotr(b.cast_usize()),
    };
    Some(res.0)
}

#[must_use]
fn exec_iun_op<T>(a: T, op: IUnOpType) -> u32
where
    T: PrimInt,
{
    match op {
        IUnOpType::Clz => a.leading_zeros(),
        IUnOpType::Ctz => a.trailing_zeros(),
        IUnOpType::Popcnt => a.count_ones(),
    }
}

fn exec_irel_op<T>(a: T, b: T, op: IRelOpType) -> Value
where
    T: Ord,
{
    let res = match op {
        IRelOpType::Eq => a == b,
        IRelOpType::Ne => a != b,
        IRelOpType::Lt => a < b,
        IRelOpType::Gt => a > b,
        IRelOpType::Le => a <= b,
        IRelOpType::Ge => a >= b,
    };
    Value::I32(res as u32)
}

pub fn get_empty_preimage_resolver() -> PreimageResolver {
    Arc::new(|_, _, _| None) as _
}

impl Machine {
    pub const MAX_STEPS: u64 = 1 << 43;

    pub fn from_paths(
        library_paths: &[PathBuf],
        binary_path: &Path,
        language_support: bool,
        always_merkleize: bool,
        allow_hostapi_from_main: bool,
        debug_funcs: bool,
        debug_info: bool,
        global_state: GlobalState,
        inbox_contents: HashMap<(InboxIdentifier, u64), Vec<u8>>,
        preimage_resolver: PreimageResolver,
    ) -> Result<Machine> {
        let bin_source = file_bytes(binary_path)?;
        let bin = parse(&bin_source, binary_path)
            .wrap_err_with(|| format!("failed to validate WASM binary at {:?}", binary_path))?;
        let mut libraries = vec![];
        let mut lib_sources = vec![];
        for path in library_paths {
            let error_message = format!("failed to validate WASM binary at {:?}", path);
            lib_sources.push((file_bytes(path)?, path, error_message));
        }
        for (source, path, error_message) in &lib_sources {
            let library = parse(source, path).wrap_err_with(|| error_message.clone())?;
            libraries.push(library);
        }
        Self::from_binaries(
            &libraries,
            bin,
            language_support,
            always_merkleize,
            allow_hostapi_from_main,
            debug_funcs,
            debug_info,
            global_state,
            inbox_contents,
            preimage_resolver,
            None,
        )
    }

    /// Creates an instrumented user Machine from the wasm or wat at the given `path`.
    #[cfg(feature = "native")]
    pub fn from_user_path(path: &Path, compile: &CompileConfig) -> Result<Self> {
        let data = std::fs::read(path)?;
        let wasm = wasmer::wat2wasm(&data)?;
        let mut bin = binary::parse(&wasm, Path::new("user"))?;
        let stylus_data = bin.instrument(compile)?;

        let user_test = std::fs::read("../../target/machines/latest/user_test.wasm")?;
        let user_test = parse(&user_test, Path::new("user_test"))?;
        let wasi_stub = std::fs::read("../../target/machines/latest/wasi_stub.wasm")?;
        let wasi_stub = parse(&wasi_stub, Path::new("wasi_stub"))?;
        let soft_float = std::fs::read("../../target/machines/latest/soft-float.wasm")?;
        let soft_float = parse(&soft_float, Path::new("soft-float"))?;

        let mut machine = Self::from_binaries(
            &[soft_float, wasi_stub, user_test],
            bin,
            false,
            false,
            false,
            compile.debug.debug_funcs,
            true,
            GlobalState::default(),
            HashMap::default(),
            Arc::new(|_, _| panic!("tried to read preimage")),
            Some(stylus_data),
        )?;

        let footprint: u32 = stylus_data.footprint.into();
        machine.call_function("user_test", "set_pages", vec![footprint.into()])?;
        Ok(machine)
    }

    /// Adds a user program to the machine's known set of wasms, compiling it into a link-able module.
    /// Note that the module produced will need to be configured before execution via hostio calls.
    pub fn add_program(&mut self, wasm: &[u8], version: u16, debug_funcs: bool) -> Result<Bytes32> {
        let mut bin = binary::parse(wasm, Path::new("user"))?;
        let config = CompileConfig::version(version, debug_funcs);
        let stylus_data = bin.instrument(&config)?;

        let module = Module::from_user_binary(&bin, debug_funcs, Some(stylus_data))?;
        let hash = module.hash();
        self.add_stylus_module(module, hash);
        Ok(hash)
    }

    /// Adds a pre-built program to the machine's known set of wasms.
    pub fn add_stylus_module(&mut self, module: Module, hash: Bytes32) {
        self.stylus_modules.insert(hash, module);
    }

    pub fn from_binaries(
        libraries: &[WasmBinary<'_>],
        bin: WasmBinary<'_>,
        runtime_support: bool,
        always_merkleize: bool,
        allow_hostapi_from_main: bool,
        debug_funcs: bool,
        debug_info: bool,
        global_state: GlobalState,
        inbox_contents: HashMap<(InboxIdentifier, u64), Vec<u8>>,
        preimage_resolver: PreimageResolver,
        stylus_data: Option<StylusData>,
    ) -> Result<Machine> {
        use ArbValueType::*;

        // `modules` starts out with the entrypoint module, which will be initialized later
        let mut modules = vec![Module::default()];
        let mut available_imports = HashMap::default();
        let mut floating_point_impls = HashMap::default();
        let main_module_index = u32::try_from(modules.len() + libraries.len())?;

        // make the main module's exports available to libraries
        for (name, &(export, kind)) in &bin.exports {
            if kind == ExportKind::Func {
                let index: usize = export.try_into()?;
                if let Some(index) = index.checked_sub(bin.imports.len()) {
                    let ty: usize = bin.functions[index].try_into()?;
                    let ty = bin.types[ty].clone();
                    available_imports.insert(
                        format!("env__wavm_guest_call__{name}"),
                        AvailableImport::new(ty, main_module_index, export),
                    );
                }
            }
        }

        // collect all the library exports in advance so they can use each other's
        for (index, lib) in libraries.iter().enumerate() {
            let module = 1 + index as u32; // off by one due to the entry point
            for (name, &(export, kind)) in &lib.exports {
                if kind == ExportKind::Func {
                    let ty = match lib.get_function(FunctionIndex::from_u32(export)) {
                        Ok(ty) => ty,
                        Err(error) => bail!("failed to read export {}: {}", name, error),
                    };
                    let import = AvailableImport::new(ty, module, export);
                    available_imports.insert(name.to_owned(), import);
                }
            }
        }

        for lib in libraries {
            let module = Module::from_binary(
                lib,
                &available_imports,
                &floating_point_impls,
                true,
                debug_funcs,
                None,
            )?;
            for (name, &func) in &*module.func_exports {
                let ty = module.func_types[func as usize].clone();
                if let Ok(op) = name.parse::<FloatInstruction>() {
                    let mut sig = op.signature();
                    // wavm codegen takes care of effecting this type change at callsites
                    for ty in sig.inputs.iter_mut().chain(sig.outputs.iter_mut()) {
                        if *ty == F32 {
                            *ty = I32;
                        } else if *ty == F64 {
                            *ty = I64;
                        }
                    }
                    ensure!(
                        ty == sig,
                        "Wrong type for floating point impl {} expecting {} but got {}",
                        name.red(),
                        sig.red(),
                        ty.red()
                    );
                    floating_point_impls.insert(op, (modules.len() as u32, func));
                }
            }
            modules.push(module);
        }

        // Shouldn't be necessary, but to be safe, don't allow the main binary to import its own guest calls
        available_imports.retain(|_, i| i.module as usize != modules.len());
        modules.push(Module::from_binary(
            &bin,
            &available_imports,
            &floating_point_impls,
            allow_hostapi_from_main,
            debug_funcs,
            stylus_data,
        )?);

        // Build the entrypoint module
        let mut entrypoint = Vec::new();
        macro_rules! entry {
            ($opcode:ident) => {
                entrypoint.push(Instruction::simple(Opcode::$opcode));
            };
            ($opcode:ident, $value:expr) => {
                entrypoint.push(Instruction::with_data(Opcode::$opcode, $value));
            };
            ($opcode:ident ($inside:expr)) => {
                entrypoint.push(Instruction::simple(Opcode::$opcode($inside)));
            };
            (@cross, $module:expr, $func:expr) => {
                entrypoint.push(Instruction::with_data(
                    Opcode::CrossModuleCall,
                    pack_cross_module_call($module, $func),
                ));
            };
        }
        for (i, module) in modules.iter().enumerate() {
            if let Some(s) = module.start_function {
                ensure!(
                    module.func_types[s as usize] == FunctionType::default(),
                    "Start function takes inputs or outputs",
                );
                entry!(@cross, u32::try_from(i).unwrap(), s);
            }
        }
        let main_module_idx = modules.len() - 1;
        let main_module = &modules[main_module_idx];
        let main_exports = &main_module.func_exports;

        // Rust support
        let rust_fn = "__main_void";
        if let Some(&f) = main_exports.get(rust_fn).filter(|_| runtime_support) {
            let expected_type = FunctionType::new([], [I32]);
            ensure!(
                main_module.func_types[f as usize] == expected_type,
                "Main function doesn't match expected signature of [] -> [ret]",
            );
            entry!(@cross, u32::try_from(main_module_idx).unwrap(), f);
            entry!(Drop);
            entry!(HaltAndSetFinished);
        }

        // Go support
        if let Some(&f) = main_exports.get("run").filter(|_| runtime_support) {
            let mut expected_type = FunctionType::default();
            expected_type.inputs.push(I32); // argc
            expected_type.inputs.push(I32); // argv
            ensure!(
                main_module.func_types[f as usize] == expected_type,
                "Run function doesn't match expected signature of [argc, argv]",
            );
            // Go's flags library panics if the argument list is empty.
            // To pass in the program name argument, we need to put it in memory.
            // The Go linker guarantees a section of memory starting at byte 4096 is available for this purpose.
            // https://github.com/golang/go/blob/252324e879e32f948d885f787decf8af06f82be9/misc/wasm/wasm_exec.js#L520
            // These memory stores also assume that the Go module's memory is large enough to begin with.
            // That's also handled by the Go compiler. Go 1.17.5 in the compilation of the arbitrator go test case
            // initializes its memory to 272 pages long (about 18MB), much larger than the required space.
            let free_memory_base = 4096;
            let name_str_ptr = free_memory_base;
            let argv_ptr = name_str_ptr + 8;
            ensure!(
                main_module.internals_offset != 0,
                "Main module doesn't have internals"
            );
            let main_module_idx = u32::try_from(main_module_idx).unwrap();
            let main_module_store32 = main_module.internals_offset + 3;

            // Write "js\0" to name_str_ptr, to match what the actual JS environment does
            entry!(I32Const, name_str_ptr);
            entry!(I32Const, 0x736a); // b"js\0"
            entry!(@cross, main_module_idx, main_module_store32);
            entry!(I32Const, name_str_ptr + 4);
            entry!(I32Const, 0);
            entry!(@cross, main_module_idx, main_module_store32);

            // Write name_str_ptr to argv_ptr
            entry!(I32Const, argv_ptr);
            entry!(I32Const, name_str_ptr);
            entry!(@cross, main_module_idx, main_module_store32);
            entry!(I32Const, argv_ptr + 4);
            entry!(I32Const, 0);
            entry!(@cross, main_module_idx, main_module_store32);

            // Launch main with an argument count of 1 and argv_ptr
            entry!(I32Const, 1);
            entry!(I32Const, argv_ptr);
            entry!(@cross, main_module_idx, f);
            if let Some(i) = available_imports.get("wavm__go_after_run") {
                ensure!(
                    i.ty == FunctionType::default(),
                    "Resume function has non-empty function signature",
                );
                entry!(@cross, i.module, i.func);
            }
        }

        let entrypoint_types = vec![FunctionType::default()];
        let mut entrypoint_names = NameCustomSection {
            module: "entry".into(),
            functions: HashMap::default(),
        };
        entrypoint_names
            .functions
            .insert(0, "wavm_entrypoint".into());
        let entrypoint_funcs = vec![Function::new(
            &[],
            |code| {
                code.extend(entrypoint);
                Ok(())
            },
            FunctionType::default(),
            &entrypoint_types,
        )?];
        let entrypoint = Module {
            globals: Vec::new(),
            memory: Memory::default(),
            tables: Vec::new(),
            tables_merkle: Merkle::default(),
            funcs_merkle: Arc::new(Merkle::new(
                MerkleType::Function,
                entrypoint_funcs.iter().map(Function::hash).collect(),
            )),
            funcs: Arc::new(entrypoint_funcs),
            types: Arc::new(entrypoint_types),
            names: Arc::new(entrypoint_names),
            internals_offset: 0,
            host_call_hooks: Arc::new(Vec::new()),
            start_function: None,
            func_types: Arc::new(vec![FunctionType::default()]),
            func_exports: Arc::new(HashMap::default()),
            all_exports: Arc::new(HashMap::default()),
        };
        modules[0] = entrypoint;

        ensure!(
            u32::try_from(modules.len()).is_ok(),
            "module count doesn't fit in a u32",
        );

        // Merkleize things if requested
        for module in &mut modules {
            for table in module.tables.iter_mut() {
                table.elems_merkle = Merkle::new(
                    MerkleType::TableElement,
                    table.elems.iter().map(TableElement::hash).collect(),
                );
            }

            let tables_hashes: Result<_, _> = module.tables.iter().map(Table::hash).collect();
            module.tables_merkle = Merkle::new(MerkleType::Table, tables_hashes?);

            if always_merkleize {
                module.memory.cache_merkle_tree();
            }
        }
        let mut modules_merkle = None;
        if always_merkleize {
            modules_merkle = Some(Merkle::new(
                MerkleType::Module,
                modules.iter().map(Module::hash).collect(),
            ));
        }

        // find the first inbox index that's out of bounds
        let first_too_far = inbox_contents
            .iter()
            .filter(|((kind, _), _)| kind == &InboxIdentifier::Sequencer)
            .map(|((_, index), _)| *index + 1)
            .max()
            .unwrap_or(0);

        let mut mach = Machine {
            status: MachineStatus::Running,
            steps: 0,
            value_stack: vec![Value::RefNull, Value::I32(0), Value::I32(0)],
            internal_stack: Vec::new(),
            frame_stack: Vec::new(),
            modules,
            modules_merkle,
            global_state,
            pc: ProgramCounter::default(),
            stdio_output: Vec::new(),
            inbox_contents,
            first_too_far,
            preimage_resolver: PreimageResolverWrapper::new(preimage_resolver),
            stylus_modules: HashMap::default(),
            guards: vec![],
            initial_hash: Bytes32::default(),
            context: 0,
            debug_info,
        };
        mach.initial_hash = mach.hash();
        Ok(mach)
    }

    #[cfg(feature = "native")]
    pub fn new_from_wavm(wavm_binary: &Path) -> Result<Machine> {
        let f = BufReader::new(File::open(wavm_binary)?);
        let decompressor = brotli2::read::BrotliDecoder::new(f);
        let mut modules: Vec<Module> = bincode::deserialize_from(decompressor)?;
        for module in modules.iter_mut() {
            for table in module.tables.iter_mut() {
                table.elems_merkle = Merkle::new(
                    MerkleType::TableElement,
                    table.elems.iter().map(TableElement::hash).collect(),
                );
            }
            let tables: Result<_> = module.tables.iter().map(Table::hash).collect();
            module.tables_merkle = Merkle::new(MerkleType::Table, tables?);

            let funcs =
                Arc::get_mut(&mut module.funcs).expect("Multiple copies of module functions");
            for func in funcs.iter_mut() {
                #[cfg(feature = "rayon")]
                let code_hashes = func.code.par_iter().map(|i| i.hash()).collect();

                #[cfg(not(feature = "rayon"))]
                let code_hashes = func.code.iter().map(|i| i.hash()).collect();

                func.code_merkle = Merkle::new(MerkleType::Instruction, code_hashes);
            }
            module.funcs_merkle = Arc::new(Merkle::new(
                MerkleType::Function,
                module.funcs.iter().map(Function::hash).collect(),
            ));
        }
        let mut mach = Machine {
            status: MachineStatus::Running,
            steps: 0,
            value_stack: vec![Value::RefNull, Value::I32(0), Value::I32(0)],
            internal_stack: Vec::new(),
            frame_stack: Vec::new(),
            modules,
            modules_merkle: None,
            global_state: Default::default(),
            pc: ProgramCounter::default(),
            stdio_output: Vec::new(),
            inbox_contents: Default::default(),
            first_too_far: 0,
            preimage_resolver: PreimageResolverWrapper::new(get_empty_preimage_resolver()),
            stylus_modules: HashMap::default(),
            guards: vec![],
            initial_hash: Bytes32::default(),
            context: 0,
            debug_info: false,
        };
        mach.initial_hash = mach.hash();
        Ok(mach)
    }

    #[cfg(feature = "native")]
    pub fn serialize_binary<P: AsRef<Path>>(&self, path: P) -> Result<()> {
        ensure!(
            self.hash() == self.initial_hash,
            "serialize_binary can only be called on initial machine",
        );
        let mut f = File::create(path)?;
        let mut compressor = brotli2::write::BrotliEncoder::new(BufWriter::new(&mut f), 9);
        bincode::serialize_into(&mut compressor, &self.modules)?;
        compressor.flush()?;
        drop(compressor);
        f.sync_data()?;
        Ok(())
    }

    pub fn serialize_state<P: AsRef<Path>>(&self, path: P) -> Result<()> {
        let mut f = File::create(path)?;
        let mut writer = BufWriter::new(&mut f);
        let modules = self
            .modules
            .iter()
            .map(|m| ModuleState {
                globals: Cow::Borrowed(&m.globals),
                memory: Cow::Borrowed(&m.memory),
            })
            .collect();
        let state = MachineState {
            steps: self.steps,
            status: self.status,
            value_stack: Cow::Borrowed(&self.value_stack),
            internal_stack: Cow::Borrowed(&self.internal_stack),
            frame_stack: Cow::Borrowed(&self.frame_stack),
            modules,
            global_state: self.global_state.clone(),
            pc: self.pc,
            stdio_output: Cow::Borrowed(&self.stdio_output),
            initial_hash: self.initial_hash,
        };
        bincode::serialize_into(&mut writer, &state)?;
        writer.flush()?;
        drop(writer);
        f.sync_data()?;
        Ok(())
    }

    // Requires that this is the same base machine. If this returns an error, it has not mutated `self`.
    pub fn deserialize_and_replace_state<P: AsRef<Path>>(&mut self, path: P) -> Result<()> {
        let reader = BufReader::new(File::open(path)?);
        let new_state: MachineState = bincode::deserialize_from(reader)?;
        if self.initial_hash != new_state.initial_hash {
            bail!(
                "attempted to load deserialize machine with initial hash {} into machine with initial hash {}",
                new_state.initial_hash, self.initial_hash,
            );
        }
        assert_eq!(self.modules.len(), new_state.modules.len());

        // Start mutating the machine. We must not return an error past this point.
        for (module, new_module_state) in self.modules.iter_mut().zip(new_state.modules.into_iter())
        {
            module.globals = new_module_state.globals.into_owned();
            module.memory = new_module_state.memory.into_owned();
        }
        self.steps = new_state.steps;
        self.status = new_state.status;
        self.value_stack = new_state.value_stack.into_owned();
        self.internal_stack = new_state.internal_stack.into_owned();
        self.frame_stack = new_state.frame_stack.into_owned();
        self.global_state = new_state.global_state;
        self.pc = new_state.pc;
        self.stdio_output = new_state.stdio_output.into_owned();
        Ok(())
    }

    pub fn start_merkle_caching(&mut self) {
        for module in &mut self.modules {
            module.memory.cache_merkle_tree();
        }
        self.modules_merkle = Some(Merkle::new(
            MerkleType::Module,
            self.modules.iter().map(Module::hash).collect(),
        ));
    }

    pub fn stop_merkle_caching(&mut self) {
        self.modules_merkle = None;
        for module in &mut self.modules {
            module.memory.merkle = None;
        }
    }

    pub fn main_module_name(&self) -> String {
        self.modules.last().expect("no module").name().to_owned()
    }

    pub fn main_module_memory(&self) -> &Memory {
        &self.modules.last().expect("no module").memory
    }

    pub fn main_module_hash(&self) -> Bytes32 {
        self.modules.last().expect("no module").hash()
    }

    /// finds the first module with the given name
    pub fn find_module(&self, name: &str) -> Result<u32> {
        let Some(module) = self.modules.iter().position(|m| m.name() == name) else {
            let names: Vec<_> = self.modules.iter().map(|m| m.name()).collect();
            let names = names.join(", ");
            bail!("module {} not found among: {}", name.red(), names)
        };
        Ok(module as u32)
    }

    pub fn find_module_func(&self, module: &str, func: &str) -> Result<(u32, u32)> {
        let qualified = format!("{module}__{func}");
        let offset = self.find_module(module)?;
        let module = &self.modules[offset as usize];
        let func = module
            .find_func(func)
            .or_else(|_| module.find_func(&qualified))?;
        Ok((offset, func))
    }

    pub fn jump_into_func(&mut self, module: u32, func: u32, mut args: Vec<Value>) -> Result<()> {
        let Some(source_module) = self.modules.get(module as usize) else {
            bail!("no module at offest {}", module.red())
        };
        let Some(source_func) = source_module.funcs.get(func as usize) else {
            bail!(
                "no func at offset {} in module {}",
                func.red(),
                source_module.name().red()
            )
        };
        let ty = &source_func.ty;
        if ty.inputs.len() != args.len() {
            let name = source_module.names.functions.get(&func).unwrap();
            bail!(
                "func {} has type {} but received args {:?}",
                name.red(),
                ty.red(),
                args
            )
        }

        let frame_args = [Value::RefNull, Value::I32(0), Value::I32(0)];
        args.extend(frame_args);
        self.value_stack = args;

        self.frame_stack.clear();
        self.internal_stack.clear();

        self.pc = ProgramCounter {
            module,
            func,
            inst: 0,
        };
        self.status = MachineStatus::Running;
        self.steps = 0;
        Ok(())
    }

    pub fn get_final_result(&self) -> Result<Vec<Value>> {
        if !self.frame_stack.is_empty() {
            bail!(
                "machine has not successfully computed a final result {}",
                self.status.red()
            )
        }
        Ok(self.value_stack.clone())
    }

    pub fn call_function(
        &mut self,
        module: &str,
        func: &str,
        args: Vec<Value>,
    ) -> Result<Vec<Value>> {
        let (module, func) = self.find_module_func(module, func)?;
        self.jump_into_func(module, func, args)?;
        self.step_n(Machine::MAX_STEPS)?;
        self.get_final_result()
    }

    pub fn call_user_func(&mut self, func: &str, args: Vec<Value>, ink: u64) -> Result<Vec<Value>> {
        self.set_ink(ink);
        self.call_function("user", func, args)
    }

    /// Gets the *last* global with the given name, if one exists
    /// Note: two globals may have the same name, so use carefully!
    pub fn get_global(&self, name: &str) -> Result<Value> {
        for module in self.modules.iter().rev() {
            if let Some((global, ExportKind::Global)) = module.all_exports.get(name) {
                return Ok(module.globals[*global as usize]);
            }
        }
        bail!("global {} not found", name.red())
    }

    /// Sets the *last* global with the given name, if one exists
    /// Note: two globals may have the same name, so use carefully!
    pub fn set_global(&mut self, name: &str, value: Value) -> Result<()> {
        for module in self.modules.iter_mut().rev() {
            if let Some((global, ExportKind::Global)) = module.all_exports.get(name) {
                module.globals[*global as usize] = value;
                return Ok(());
            }
        }
        bail!("global {} not found", name.red())
    }

    pub fn read_memory(&self, module: u32, ptr: u32, len: u32) -> Result<&[u8]> {
        let Some(module) = &self.modules.get(module as usize) else {
            bail!("no module at offset {}", module.red())
        };
        let memory = module.memory.get_range(ptr as usize, len as usize);
        let error = || format!("failed memory read of {} bytes @ {}", len.red(), ptr.red());
        memory.ok_or_else(|| eyre!(error()))
    }

    pub fn write_memory(&mut self, module: u32, ptr: u32, data: &[u8]) -> Result<()> {
        let Some(module) = &mut self.modules.get_mut(module as usize) else {
            bail!("no module at offset {}", module.red())
        };
        if let Err(err) = module.memory.set_range(ptr as usize, data) {
            let msg = eyre!(
                "failed to write {} bytes to memory @ {}",
                data.len().red(),
                ptr.red()
            );
            bail!(err.wrap_err(msg));
        }
        Ok(())
    }

    pub fn get_next_instruction(&self) -> Option<Instruction> {
        if self.is_halted() {
            return None;
        }
        self.modules[self.pc.module()].funcs[self.pc.func()]
            .code
            .get(self.pc.inst())
            .cloned()
    }

    pub fn next_instruction_is_host_io(&self) -> bool {
        self.get_next_instruction()
            .map(|i| i.opcode.is_host_io())
            .unwrap_or(true)
    }

    pub fn get_pc(&self) -> Option<ProgramCounter> {
        if self.is_halted() {
            return None;
        }
        Some(self.pc)
    }

    fn test_next_instruction(func: &Function, pc: &ProgramCounter) {
        let inst: usize = pc.inst.try_into().unwrap();
        debug_assert!(func.code.len() > inst);
    }

    pub fn get_steps(&self) -> u64 {
        self.steps
    }

    pub fn step_n(&mut self, n: u64) -> Result<()> {
        if self.is_halted() {
            return Ok(());
        }
        let mut module = &mut self.modules[self.pc.module()];
        let mut func = &module.funcs[self.pc.func()];

        macro_rules! reset_refs {
            () => {
                module = &mut self.modules[self.pc.module()];
                func = &module.funcs[self.pc.func()];
            };
        }
        macro_rules! flush_module {
            () => {
                if let Some(merkle) = self.modules_merkle.as_mut() {
                    merkle.set(self.pc.module(), module.hash());
                }
            };
        }
        macro_rules! error {
            () => {
                error!("")
            };
            ($format:expr $(, $message:expr)*) => {{
                flush_module!();
                let print_debug_info = |machine: &Self| {
                    println!("\n{} {}", "error on line".grey(), line!().pink());
                    println!($format, $($message.pink()),*);
                    println!("{}", "Backtrace:".grey());
                    machine.print_backtrace(true);
                };

                if let Some(guard) = self.guards.pop() {
                    if self.debug_info {
                        print_debug_info(self);
                    }
                    println!("{}", "Recovering...".pink());

                    // recover at the previous stack heights
                    assert!(self.frame_stack.len() >= guard.frame_stack);
                    assert!(self.value_stack.len() >= guard.value_stack);
                    assert!(self.internal_stack.len() >= guard.inter_stack);
                    self.frame_stack.truncate(guard.frame_stack);
                    self.value_stack.truncate(guard.value_stack);
                    self.internal_stack.truncate(guard.inter_stack);
                    self.pc = guard.on_error;

                    // indicate an error has occured
                    self.value_stack.push(0_u32.into());
                    reset_refs!();
                    continue;
                } else {
                    print_debug_info(self);
                }
                self.status = MachineStatus::Errored;
                module = &mut self.modules[self.pc.module()];
                break;
            }};
        }

        for _ in 0..n {
            self.steps += 1;
            if self.steps == Self::MAX_STEPS {
                error!();
            }
            let inst = func.code[self.pc.inst()];
            self.pc.inst += 1;
            match inst.opcode {
                Opcode::Unreachable => error!(),
                Opcode::Nop => {}
                Opcode::InitFrame => {
                    let caller_module_internals = self.value_stack.pop().unwrap().assume_u32();
                    let caller_module = self.value_stack.pop().unwrap().assume_u32();
                    let return_ref = self.value_stack.pop().unwrap();
                    self.frame_stack.push(StackFrame {
                        return_ref,
                        locals: func
                            .local_types
                            .iter()
                            .cloned()
                            .map(Value::default_of_type)
                            .collect(),
                        caller_module,
                        caller_module_internals,
                    });
                    if let Some(hook) = module
                        .host_call_hooks
                        .get(self.pc.func())
                        .and_then(|h| h.as_ref())
                    {
                        if let Err(err) = Self::host_call_hook(
                            &self.value_stack,
                            module,
                            &mut self.stdio_output,
                            &hook.0,
                            &hook.1,
                        ) {
                            eprintln!(
                                "Failed to process host call hook for host call {:?} {:?}: {err}",
                                hook.0, hook.1,
                            );
                        }
                    }
                }
                Opcode::ArbitraryJump => {
                    self.pc.inst = inst.argument_data as u32;
                    Machine::test_next_instruction(func, &self.pc);
                }
                Opcode::ArbitraryJumpIf => {
                    let x = self.value_stack.pop().unwrap();
                    if !x.is_i32_zero() {
                        self.pc.inst = inst.argument_data as u32;
                        Machine::test_next_instruction(func, &self.pc);
                    }
                }
                Opcode::Return => {
                    let frame = self.frame_stack.pop().unwrap();
                    match frame.return_ref {
                        Value::RefNull => error!(),
                        Value::InternalRef(pc) => {
                            let changing_module = pc.module != self.pc.module;
                            if changing_module {
                                flush_module!();
                            }
                            self.pc = pc;
                            if changing_module {
                                module = &mut self.modules[self.pc.module()];
                            }
                            func = &module.funcs[self.pc.func()];
                        }
                        v => bail!("attempted to return into an invalid reference: {:?}", v),
                    }
                }
                Opcode::Call => {
                    let frame = self.frame_stack.last().unwrap();
                    self.value_stack.push(Value::InternalRef(self.pc));
                    self.value_stack.push(frame.caller_module.into());
                    self.value_stack.push(frame.caller_module_internals.into());
                    self.pc.func = inst.argument_data as u32;
                    self.pc.inst = 0;
                    func = &module.funcs[self.pc.func()];
                }
                Opcode::CrossModuleCall => {
                    flush_module!();
                    self.value_stack.push(Value::InternalRef(self.pc));
                    self.value_stack.push(self.pc.module.into());
                    self.value_stack.push(module.internals_offset.into());
                    let (call_module, call_func) = unpack_cross_module_call(inst.argument_data);
                    self.pc.module = call_module;
                    self.pc.func = call_func;
                    self.pc.inst = 0;
                    reset_refs!();
                }
                Opcode::CrossModuleForward => {
                    flush_module!();
                    let frame = self.frame_stack.last().unwrap();
                    self.value_stack.push(Value::InternalRef(self.pc));
                    self.value_stack.push(frame.caller_module.into());
                    self.value_stack.push(frame.caller_module_internals.into());
                    let (call_module, call_func) = unpack_cross_module_call(inst.argument_data);
                    self.pc.module = call_module;
                    self.pc.func = call_func;
                    self.pc.inst = 0;
                    reset_refs!();
                }
                Opcode::CrossModuleInternalCall => {
                    flush_module!();
                    let call_internal = inst.argument_data as u32;
                    let call_module = self.value_stack.pop().unwrap().assume_u32();
                    self.value_stack.push(Value::InternalRef(self.pc));
                    self.value_stack.push(self.pc.module.into());
                    self.value_stack.push(module.internals_offset.into());
                    module = &mut self.modules[call_module as usize];
                    self.pc.module = call_module;
                    self.pc.func = module.internals_offset + call_internal;
                    self.pc.inst = 0;
                    reset_refs!();
                }
                Opcode::CallerModuleInternalCall => {
                    self.value_stack.push(Value::InternalRef(self.pc));
                    self.value_stack.push(self.pc.module.into());
                    self.value_stack.push(module.internals_offset.into());

                    let current_frame = self.frame_stack.last().unwrap();
                    if current_frame.caller_module_internals > 0 {
                        let func_idx = u32::try_from(inst.argument_data)
                            .ok()
                            .and_then(|o| current_frame.caller_module_internals.checked_add(o))
                            .expect("Internal call function index overflow");
                        flush_module!();
                        self.pc.module = current_frame.caller_module;
                        self.pc.func = func_idx;
                        self.pc.inst = 0;
                        reset_refs!();
                    } else {
                        // The caller module has no internals
                        error!();
                    }
                }
                Opcode::CallIndirect => {
                    let (table, ty) = crate::wavm::unpack_call_indirect(inst.argument_data);
                    let idx = match self.value_stack.pop() {
                        Some(Value::I32(i)) => usize::try_from(i).unwrap(),
                        x => bail!(
                            "WASM validation failed: top of stack before call_indirect is {:?}",
                            x,
                        ),
                    };
                    let ty = &module.types[usize::try_from(ty).unwrap()];
                    let elems = &module.tables[usize::try_from(table).unwrap()].elems;
                    let Some(elem) = elems.get(idx).filter(|e| &e.func_ty == ty) else {
                        error!()
                    };
                    match elem.val {
                        Value::FuncRef(call_func) => {
                            let frame = self.frame_stack.last().unwrap();
                            self.value_stack.push(Value::InternalRef(self.pc));
                            self.value_stack.push(frame.caller_module.into());
                            self.value_stack.push(frame.caller_module_internals.into());
                            self.pc.func = call_func;
                            self.pc.inst = 0;
                            func = &module.funcs[self.pc.func()];
                        }
                        Value::RefNull => error!(),
                        v => bail!("invalid table element value {:?}", v),
                    }
                }
                Opcode::LocalGet => {
                    let val = self.frame_stack.last().unwrap().locals[inst.argument_data as usize];
                    self.value_stack.push(val);
                }
                Opcode::LocalSet => {
                    let val = self.value_stack.pop().unwrap();
                    self.frame_stack.last_mut().unwrap().locals[inst.argument_data as usize] = val;
                }
                Opcode::GlobalGet => {
                    self.value_stack
                        .push(module.globals[inst.argument_data as usize]);
                }
                Opcode::GlobalSet => {
                    let val = self.value_stack.pop().unwrap();
                    module.globals[inst.argument_data as usize] = val;
                }
                Opcode::MemoryLoad { ty, bytes, signed } => {
                    let base = match self.value_stack.pop() {
                        Some(Value::I32(x)) => x,
                        x => bail!(
                            "WASM validation failed: top of stack before memory load is {:?}",
                            x,
                        ),
                    };
                    let Some(index) = inst.argument_data.checked_add(base.into()) else {
                        error!()
                    };
                    let Some(value) = module.memory.get_value(index, ty, bytes, signed) else {
                        error!("failed to read offset {}", index)
                    };
                    self.value_stack.push(value);
                }
                Opcode::MemoryStore { ty: _, bytes } => {
                    let val = match self.value_stack.pop() {
                        Some(Value::I32(x)) => x.into(),
                        Some(Value::I64(x)) => x,
                        Some(Value::F32(x)) => x.to_bits().into(),
                        Some(Value::F64(x)) => x.to_bits(),
                        x => bail!(
                            "WASM validation failed: attempted to memory store type {:?}",
                            x,
                        ),
                    };
                    let base = match self.value_stack.pop() {
                        Some(Value::I32(x)) => x,
                        x => bail!(
                            "WASM validation failed: attempted to memory store with index type {:?}",
                            x,
                        ),
                    };
                    let Some(idx) = inst.argument_data.checked_add(base.into()) else {
                        error!()
                    };
                    if !module.memory.store_value(idx, val, bytes) {
                        error!();
                    }
                }
                Opcode::I32Const => {
                    self.value_stack.push(Value::I32(inst.argument_data as u32));
                }
                Opcode::I64Const => {
                    self.value_stack.push(Value::I64(inst.argument_data));
                }
                Opcode::F32Const => {
                    self.value_stack
                        .push(f32::from_bits(inst.argument_data as u32).into());
                }
                Opcode::F64Const => {
                    self.value_stack
                        .push(f64::from_bits(inst.argument_data).into());
                }
                Opcode::I32Eqz => {
                    let val = self.value_stack.pop().unwrap();
                    self.value_stack.push(Value::I32(val.is_i32_zero() as u32));
                }
                Opcode::I64Eqz => {
                    let val = self.value_stack.pop().unwrap();
                    self.value_stack.push(Value::I32(val.is_i64_zero() as u32));
                }
                Opcode::IRelOp(t, op, signed) => {
                    let vb = self.value_stack.pop();
                    let va = self.value_stack.pop();
                    match t {
                        IntegerValType::I32 => {
                            if let (Some(Value::I32(a)), Some(Value::I32(b))) = (va, vb) {
                                if signed {
                                    self.value_stack.push(exec_irel_op(a as i32, b as i32, op));
                                } else {
                                    self.value_stack.push(exec_irel_op(a, b, op));
                                }
                            } else {
                                bail!("WASM validation failed: wrong types for i32relop");
                            }
                        }
                        IntegerValType::I64 => {
                            if let (Some(Value::I64(a)), Some(Value::I64(b))) = (va, vb) {
                                if signed {
                                    self.value_stack.push(exec_irel_op(a as i64, b as i64, op));
                                } else {
                                    self.value_stack.push(exec_irel_op(a, b, op));
                                }
                            } else {
                                bail!("WASM validation failed: wrong types for i64relop");
                            }
                        }
                    }
                }
                Opcode::Drop => {
                    self.value_stack.pop().unwrap();
                }
                Opcode::Select => {
                    let selector_zero = self.value_stack.pop().unwrap().is_i32_zero();
                    let val2 = self.value_stack.pop().unwrap();
                    let val1 = self.value_stack.pop().unwrap();
                    if selector_zero {
                        self.value_stack.push(val2);
                    } else {
                        self.value_stack.push(val1);
                    }
                }
                Opcode::MemorySize => {
                    let pages = u32::try_from(module.memory.size() / Memory::PAGE_SIZE)
                        .expect("Memory pages grew past a u32");
                    self.value_stack.push(pages.into());
                }
                Opcode::MemoryGrow => {
                    let old_size = module.memory.size();
                    let adding_pages = match self.value_stack.pop() {
                        Some(Value::I32(x)) => x,
                        v => bail!("WASM validation failed: bad value for memory.grow {:?}", v),
                    };
                    let page_size = Memory::PAGE_SIZE;
                    let max_size = module.memory.max_size * page_size;

                    let new_size = (|| {
                        let adding_size = u64::from(adding_pages).checked_mul(page_size)?;
                        let new_size = old_size.checked_add(adding_size)?;
                        if new_size <= max_size {
                            Some(new_size)
                        } else {
                            None
                        }
                    })();
                    if let Some(new_size) = new_size {
                        module.memory.resize(usize::try_from(new_size).unwrap());
                        // Push the old number of pages
                        let old_pages = u32::try_from(old_size / page_size).unwrap();
                        self.value_stack.push(old_pages.into());
                    } else {
                        // Push -1
                        self.value_stack.push(u32::MAX.into());
                    }
                }
                Opcode::IUnOp(w, op) => {
                    let va = self.value_stack.pop();
                    match w {
                        IntegerValType::I32 => {
                            let Some(Value::I32(value)) = va else {
                                bail!("WASM validation failed: wrong types for i32unop");
                            };
                            self.value_stack.push(exec_iun_op(value, op).into());
                        }
                        IntegerValType::I64 => {
                            let Some(Value::I64(value)) = va else {
                                bail!("WASM validation failed: wrong types for i64unop");
                            };
                            self.value_stack
                                .push(Value::I64(exec_iun_op(value, op) as u64));
                        }
                    }
                }
                Opcode::IBinOp(w, op) => {
                    let vb = self.value_stack.pop();
                    let va = self.value_stack.pop();
                    match w {
                        IntegerValType::I32 => {
                            let (Some(Value::I32(a)), Some(Value::I32(b))) = (va, vb) else {
                                bail!("WASM validation failed: wrong types for i32binop")
                            };
                            if op == IBinOpType::DivS && (a as i32) == i32::MIN && (b as i32) == -1
                            {
                                error!()
                            }
                            let Some(value) = exec_ibin_op(a, b, op) else {
                                error!()
                            };
                            self.value_stack.push(value.into());
                        }
                        IntegerValType::I64 => {
                            let (Some(Value::I64(a)), Some(Value::I64(b))) = (va, vb) else {
                                bail!("WASM validation failed: wrong types for i64binop")
                            };
                            if op == IBinOpType::DivS && (a as i64) == i64::MIN && (b as i64) == -1
                            {
                                error!();
                            }
                            let Some(value) = exec_ibin_op(a, b, op) else {
                                error!()
                            };
                            self.value_stack.push(value.into());
                        }
                    }
                }
                Opcode::I32WrapI64 => {
                    let x = match self.value_stack.pop() {
                        Some(Value::I64(x)) => x,
                        v => bail!(
                            "WASM validation failed: wrong type for i32.wrapi64: {:?}",
                            v,
                        ),
                    };
                    self.value_stack.push(Value::I32(x as u32));
                }
                Opcode::I64ExtendI32(signed) => {
                    let x: u32 = self.value_stack.pop().unwrap().assume_u32();
                    let x64 = match signed {
                        true => x as i32 as i64 as u64,
                        false => x as u64,
                    };
                    self.value_stack.push(x64.into());
                }
                Opcode::Reinterpret(dest, source) => {
                    let val = match self.value_stack.pop() {
                        Some(Value::I32(x)) if source == ArbValueType::I32 => {
                            assert_eq!(dest, ArbValueType::F32, "Unsupported reinterpret");
                            f32::from_bits(x).into()
                        }
                        Some(Value::I64(x)) if source == ArbValueType::I64 => {
                            assert_eq!(dest, ArbValueType::F64, "Unsupported reinterpret");
                            f64::from_bits(x).into()
                        }
                        Some(Value::F32(x)) if source == ArbValueType::F32 => {
                            assert_eq!(dest, ArbValueType::I32, "Unsupported reinterpret");
                            x.to_bits().into()
                        }
                        Some(Value::F64(x)) if source == ArbValueType::F64 => {
                            assert_eq!(dest, ArbValueType::I64, "Unsupported reinterpret");
                            x.to_bits().into()
                        }
                        v => bail!("bad reinterpret: val {:?} source {:?}", v, source),
                    };
                    self.value_stack.push(val);
                }
                Opcode::I32ExtendS(b) => {
                    let mut x = self.value_stack.pop().unwrap().assume_u32();
                    let mask = (1u32 << b) - 1;
                    x &= mask;
                    if x & (1 << (b - 1)) != 0 {
                        x |= !mask;
                    }
                    self.value_stack.push(x.into());
                }
                Opcode::I64ExtendS(b) => {
                    let mut x = self.value_stack.pop().unwrap().assume_u64();
                    let mask = (1u64 << b) - 1;
                    x &= mask;
                    if x & (1 << (b - 1)) != 0 {
                        x |= !mask;
                    }
                    self.value_stack.push(x.into());
                }
                Opcode::MoveFromStackToInternal => {
                    self.internal_stack.push(self.value_stack.pop().unwrap());
                }
                Opcode::MoveFromInternalToStack => {
                    self.value_stack.push(self.internal_stack.pop().unwrap());
                }
                Opcode::Dup => {
                    let val = self.value_stack.last().cloned().unwrap();
                    self.value_stack.push(val);
                }
                Opcode::GetGlobalStateBytes32 => {
                    let ptr = self.value_stack.pop().unwrap().assume_u32();
                    let idx = self.value_stack.pop().unwrap().assume_u32() as usize;
                    if idx >= self.global_state.bytes32_vals.len()
                        || !module
                            .memory
                            .store_slice_aligned(ptr.into(), &*self.global_state.bytes32_vals[idx])
                    {
                        error!();
                    }
                }
                Opcode::SetGlobalStateBytes32 => {
                    let ptr = self.value_stack.pop().unwrap().assume_u32();
                    let idx = self.value_stack.pop().unwrap().assume_u32() as usize;
                    if idx >= self.global_state.bytes32_vals.len() {
                        error!();
                    } else if let Some(hash) = module.memory.load_32_byte_aligned(ptr.into()) {
                        self.global_state.bytes32_vals[idx] = hash;
                    } else {
                        error!();
                    }
                }
                Opcode::GetGlobalStateU64 => {
                    let idx = self.value_stack.pop().unwrap().assume_u32() as usize;
                    if idx >= self.global_state.u64_vals.len() {
                        error!();
                    } else {
                        self.value_stack
                            .push(self.global_state.u64_vals[idx].into());
                    }
                }
                Opcode::SetGlobalStateU64 => {
                    let val = self.value_stack.pop().unwrap().assume_u64();
                    let idx = self.value_stack.pop().unwrap().assume_u32() as usize;
                    if idx >= self.global_state.u64_vals.len() {
                        error!();
                    } else {
                        self.global_state.u64_vals[idx] = val
                    }
                }
                Opcode::ReadPreImage => {
                    let offset = self.value_stack.pop().unwrap().assume_u32();
                    let ptr = self.value_stack.pop().unwrap().assume_u32();
<<<<<<< HEAD

                    let Some(hash) = module.memory.load_32_byte_aligned(ptr.into()) else {
                        error!()
                    };
                    let Some(preimage) = self.preimage_resolver.get(self.context, hash) else {
                        eprintln!(
                            "{} for hash {}",
                            "Missing requested preimage".red(),
                            hash.red(),
                        );
                        self.print_backtrace(true);
                        bail!("missing requested preimage for hash {}", hash)
                    };

                    let offset = usize::try_from(offset).unwrap();
                    let len = std::cmp::min(32, preimage.len().saturating_sub(offset));
                    let read = preimage.get(offset..(offset + len)).unwrap_or_default();
                    let success = module.memory.store_slice_aligned(ptr.into(), read);
                    assert!(success, "Failed to write to previously read memory");
                    self.value_stack.push(Value::I32(len as u32));
=======
                    let preimage_ty = PreimageType::try_from(u8::try_from(inst.argument_data)?)?;
                    if let Some(hash) = module.memory.load_32_byte_aligned(ptr.into()) {
                        if let Some(preimage) =
                            self.preimage_resolver.get(self.context, preimage_ty, hash)
                        {
                            let offset = usize::try_from(offset).unwrap();
                            let len = std::cmp::min(32, preimage.len().saturating_sub(offset));
                            let read = preimage.get(offset..(offset + len)).unwrap_or_default();
                            let success = module.memory.store_slice_aligned(ptr.into(), read);
                            assert!(success, "Failed to write to previously read memory");
                            self.value_stack.push(Value::I32(len as u32));
                        } else {
                            eprintln!(
                                "{} for hash {}",
                                "Missing requested preimage".red(),
                                hash.red(),
                            );
                            self.eprint_backtrace();
                            bail!("missing requested preimage for hash {}", hash);
                        }
                    } else {
                        error!();
                    }
>>>>>>> e9d8842c
                }
                Opcode::ReadInboxMessage => {
                    let offset = self.value_stack.pop().unwrap().assume_u32();
                    let ptr = self.value_stack.pop().unwrap().assume_u32();
                    let msg_num = self.value_stack.pop().unwrap().assume_u64();
                    let inbox_identifier =
                        argument_data_to_inbox(inst.argument_data).expect("Bad inbox indentifier");
                    if let Some(message) = self.inbox_contents.get(&(inbox_identifier, msg_num)) {
                        if ptr as u64 + 32 > module.memory.size() {
                            error!();
                        } else {
                            let offset = usize::try_from(offset).unwrap();
                            let len = std::cmp::min(32, message.len().saturating_sub(offset));
                            let read = message.get(offset..(offset + len)).unwrap_or_default();
                            if module.memory.store_slice_aligned(ptr.into(), read) {
                                self.value_stack.push(Value::I32(len as u32));
                            } else {
                                error!();
                            }
                        }
                    } else {
                        let delayed = inbox_identifier == InboxIdentifier::Delayed;
                        if msg_num < self.first_too_far || delayed {
                            eprintln!("{} {msg_num}", "Missing inbox message".red());
                            self.print_backtrace(true);
                            bail!(
                                "missing inbox message {msg_num} of {}",
                                self.first_too_far - 1
                            );
                        }
                        self.status = MachineStatus::TooFar;
                        break;
                    }
                }
                Opcode::LinkModule => {
                    let ptr = self.value_stack.pop().unwrap().assume_u32();
                    let Some(hash) = module.memory.load_32_byte_aligned(ptr.into()) else {
                        error!("no hash for {}", ptr)
                    };
                    let Some(module) = self.stylus_modules.get(&hash) else {
                        let keys: Vec<_> = self.stylus_modules.keys().map(hex::encode).collect();
                        bail!(
                            "no program for {} in {{{}}}",
                            hex::encode(hash),
                            keys.join(", ")
                        )
                    };
                    flush_module!();
                    let index = self.modules.len() as u32;
                    self.value_stack.push(index.into());
                    self.modules.push(module.clone());
                    if let Some(cached) = &mut self.modules_merkle {
                        cached.push_leaf(hash);
                    }
                    reset_refs!();
                }
                Opcode::UnlinkModule => {
                    flush_module!();
                    self.modules.pop();
                    if let Some(cached) = &mut self.modules_merkle {
                        cached.pop_leaf();
                    }
                    reset_refs!();
                }
                Opcode::PushErrorGuard => {
                    self.guards.push(ErrorGuard {
                        frame_stack: self.frame_stack.len(),
                        value_stack: self.value_stack.len(),
                        inter_stack: self.internal_stack.len(),
                        on_error: self.pc,
                    });
                    self.value_stack.push(1_u32.into());
                    reset_refs!();
                }
                Opcode::PopErrorGuard => {
                    self.guards.pop();
                }
                Opcode::HaltAndSetFinished => {
                    self.status = MachineStatus::Finished;
                    break;
                }
            }
        }
        flush_module!();
        if self.is_halted() && !self.stdio_output.is_empty() {
            // If we halted, print out any trailing output that didn't have a newline.
            Self::say(String::from_utf8_lossy(&self.stdio_output));
            self.stdio_output.clear();
        }
        Ok(())
    }

    fn host_call_hook(
        value_stack: &[Value],
        module: &Module,
        stdio_output: &mut Vec<u8>,
        module_name: &str,
        name: &str,
    ) -> Result<()> {
        macro_rules! pull_arg {
            ($offset:expr, $t:ident) => {
                value_stack
                    .get(value_stack.len().wrapping_sub($offset + 1))
                    .and_then(|v| match v {
                        Value::$t(x) => Some(*x),
                        _ => None,
                    })
                    .ok_or_else(|| eyre!("exit code not on top of stack"))?
            };
        }
        macro_rules! read_u32_ptr {
            ($ptr:expr) => {
                module
                    .memory
                    .get_u32($ptr.into())
                    .ok_or_else(|| eyre!("pointer out of bounds"))?
            };
        }
        macro_rules! read_bytes_segment {
            ($ptr:expr, $size:expr) => {
                module
                    .memory
                    .get_range($ptr as usize, $size as usize)
                    .ok_or_else(|| eyre!("bytes segment out of bounds"))?
            };
        }
        match (module_name, name) {
            ("wasi_snapshot_preview1", "proc_exit") | ("env", "exit") => {
                let exit_code = pull_arg!(0, I32);
                if exit_code != 0 {
                    println!(
                        "\x1b[31mWASM exiting\x1b[0m with exit code \x1b[31m{}\x1b[0m",
                        exit_code,
                    );
                }
                Ok(())
            }
            ("wasi_snapshot_preview1", "fd_write") => {
                let fd = pull_arg!(3, I32);
                if fd != 1 && fd != 2 {
                    // Not stdout or stderr, ignore
                    return Ok(());
                }
                let iovecs_ptr = pull_arg!(2, I32);
                let iovecs_len = pull_arg!(1, I32);
                for offset in 0..iovecs_len {
                    let offset = offset.wrapping_mul(8);
                    let data_ptr_ptr = iovecs_ptr.wrapping_add(offset);
                    let data_size_ptr = data_ptr_ptr.wrapping_add(4);

                    let data_ptr = read_u32_ptr!(data_ptr_ptr);
                    let data_size = read_u32_ptr!(data_size_ptr);
                    stdio_output.extend_from_slice(read_bytes_segment!(data_ptr, data_size));
                }
                while let Some(mut idx) = stdio_output.iter().position(|&c| c == b'\n') {
                    Self::say(String::from_utf8_lossy(&stdio_output[..idx]));
                    if stdio_output.get(idx + 1) == Some(&b'\r') {
                        idx += 1;
                    }
                    *stdio_output = stdio_output.split_off(idx + 1);
                }
                Ok(())
            }
            ("console", "log_i32" | "log_i64" | "log_f32" | "log_f64")
            | ("console", "tee_i32" | "tee_i64" | "tee_f32" | "tee_f64") => {
                let value = value_stack.last().ok_or_else(|| eyre!("missing value"))?;
                Self::say(value);
                Ok(())
            }
            ("console", "log_txt") => {
                let ptr = pull_arg!(1, I32);
                let len = pull_arg!(0, I32);
                let text = read_bytes_segment!(ptr, len);
                match std::str::from_utf8(text) {
                    Ok(text) => Self::say(text),
                    Err(_) => Self::say(hex::encode(text)),
                }
                Ok(())
            }
            _ => Ok(()),
        }
    }

    pub fn say<D: Display>(text: D) {
        let text = format!("{text}");
        let text = match text.len() {
            0..=250 => text,
            _ => format!("{} ...", &text[0..250]),
        };
        println!("{} {text}", "WASM says:".yellow());
    }

    pub fn is_halted(&self) -> bool {
        self.status != MachineStatus::Running
    }

    pub fn get_status(&self) -> MachineStatus {
        self.status
    }

    fn get_modules_merkle(&self) -> Cow<Merkle> {
        if let Some(merkle) = &self.modules_merkle {
            Cow::Borrowed(merkle)
        } else {
            Cow::Owned(Merkle::new(
                MerkleType::Module,
                self.modules.iter().map(Module::hash).collect(),
            ))
        }
    }

    pub fn get_modules_root(&self) -> Bytes32 {
        self.get_modules_merkle().root()
    }

    fn stack_hashes(
        &self,
    ) -> (
        FrameStackHash,
        ValueStackHash,
        InterStackHash,
        Vec<ErrorGuardProof>,
    ) {
        macro_rules! compute {
            ($field:expr, $stack:expr, $prefix:expr) => {{
                let heights: Vec<_> = self.guards.iter().map($field).collect();
                let frames = $stack.iter().map(|v| v.hash());
                hash_stack_with_heights(frames, &heights, concat!($prefix, " stack:"))
            }};
        }
        let (frame_stack, frames) = compute!(|x| x.frame_stack, self.frame_stack, "Stack frame");
        let (value_stack, values) = compute!(|x| x.value_stack, self.value_stack, "Value");
        let (inter_stack, inters) = compute!(|x| x.inter_stack, self.internal_stack, "Value");

        let pcs = self.guards.iter().map(|x| x.on_error);
        let mut guards: Vec<ErrorGuardProof> = vec![];
        assert_eq!(values.len(), frames.len());
        assert_eq!(values.len(), inters.len());
        assert_eq!(values.len(), pcs.len());

        for (frames, values, inters, pc) in izip!(frames, values, inters, pcs) {
            guards.push(ErrorGuardProof::new(frames, values, inters, pc));
        }
        (frame_stack, value_stack, inter_stack, guards)
    }

    pub fn hash(&self) -> Bytes32 {
        let mut h = Keccak256::new();
        match self.status {
            MachineStatus::Running => {
                let (frame_stack, value_stack, inter_stack, guards) = self.stack_hashes();

                h.update(b"Machine running:");
                h.update(value_stack);
                h.update(inter_stack);
                h.update(frame_stack);
                h.update(self.global_state.hash());
                h.update(self.pc.module.to_be_bytes());
                h.update(self.pc.func.to_be_bytes());
                h.update(self.pc.inst.to_be_bytes());
                h.update(self.get_modules_root());

                if !guards.is_empty() {
                    h.update(b"With guards:");
                    h.update(ErrorGuardProof::hash_guards(&guards));
                }
            }
            MachineStatus::Finished => {
                h.update("Machine finished:");
                h.update(self.global_state.hash());
            }
            MachineStatus::Errored => {
                h.update("Machine errored:");
            }
            MachineStatus::TooFar => {
                h.update("Machine too far:");
            }
        }
        h.finalize().into()
    }

    pub fn serialize_proof(&self) -> Vec<u8> {
        // Could be variable, but not worth it yet
        const STACK_PROVING_DEPTH: usize = 3;

        let mut data = vec![self.status as u8];

        macro_rules! out {
            ($bytes:expr) => {
                data.extend($bytes);
            };
        }
        macro_rules! fail {
            ($format:expr $(,$message:expr)*) => {{
                let text = format!($format, $($message.red()),*);
                panic!("WASM validation failed: {text}");
            }};
        }

        out!(prove_stack(
            &self.value_stack,
            STACK_PROVING_DEPTH,
            hash_value_stack,
            |v| v.serialize_for_proof(),
        ));

        out!(prove_stack(
            &self.internal_stack,
            1,
            hash_value_stack,
            |v| v.serialize_for_proof(),
        ));

        out!(prove_window(
            &self.frame_stack,
            hash_stack_frame_stack,
            StackFrame::serialize_for_proof,
        ));

        out!(self.prove_guards());

        out!(self.global_state.hash());

        out!(self.pc.module.to_be_bytes());
        out!(self.pc.func.to_be_bytes());
        out!(self.pc.inst.to_be_bytes());

        let mod_merkle = self.get_modules_merkle();
        out!(mod_merkle.root());

        // End machine serialization, serialize module

        let module = &self.modules[self.pc.module()];
        let mem_merkle = module.memory.merkelize();
        out!(module.serialize_for_proof(&mem_merkle));

        // Prove module is in modules merkle tree

        out!(mod_merkle
            .prove(self.pc.module())
            .expect("Failed to prove module"));

        if self.is_halted() {
            return data;
        }

        // Begin next instruction proof

        let func = &module.funcs[self.pc.func()];
        out!(func.code[self.pc.inst()].serialize_for_proof());
        out!(func
            .code_merkle
            .prove(self.pc.inst())
            .expect("Failed to prove against code merkle"));
        out!(module
            .funcs_merkle
            .prove(self.pc.func())
            .expect("Failed to prove against function merkle"));

        // End next instruction proof, begin instruction specific serialization

        let Some(next_inst) = func.code.get(self.pc.inst()) else {
            return data;
        };

        let op = next_inst.opcode;
        let arg = next_inst.argument_data;

        use Opcode::*;
        match op {
            GetGlobalStateU64 | SetGlobalStateU64 => {
                out!(self.global_state.serialize());
            }
            LocalGet | LocalSet => {
                let locals = &self.frame_stack.last().unwrap().locals;
                let idx = arg as usize;
                out!(locals[idx].serialize_for_proof());
                let merkle =
                    Merkle::new(MerkleType::Value, locals.iter().map(|v| v.hash()).collect());
                out!(merkle.prove(idx).expect("Out of bounds local access"));
            }
            GlobalGet | GlobalSet => {
                let idx = arg as usize;
                out!(module.globals[idx].serialize_for_proof());
                let globals_merkle = module.globals.iter().map(|v| v.hash()).collect();
                let merkle = Merkle::new(MerkleType::Value, globals_merkle);
                out!(merkle.prove(idx).expect("Out of bounds global access"));
            }
            MemoryLoad { .. } | MemoryStore { .. } => {
                let is_store = matches!(op, MemoryStore { .. });
                // this isn't really a bool -> int, it's determining an offset based on a bool
                #[allow(clippy::bool_to_int_with_if)]
                let stack_idx_offset = if is_store {
                    // The index is one item below the top stack item for a memory store
                    1
                } else {
                    0
                };
                let base = match self
                    .value_stack
                    .get(self.value_stack.len() - 1 - stack_idx_offset)
                {
                    Some(Value::I32(x)) => *x,
                    x => fail!("memory index type is {x:?}"),
                };
                if let Some(mut idx) = u64::from(base)
                    .checked_add(arg)
                    .and_then(|x| usize::try_from(x).ok())
                {
                    // Prove the leaf this index is in, and the next one, if they are within the memory's size.
                    idx /= Memory::LEAF_SIZE;
                    out!(module.memory.get_leaf_data(idx));
                    out!(mem_merkle.prove(idx).unwrap_or_default());
                    // Now prove the next leaf too, in case it's accessed.
                    let next_leaf_idx = idx.saturating_add(1);
                    out!(module.memory.get_leaf_data(next_leaf_idx));
                    let second_mem_merkle = if is_store {
                        // For stores, prove the second merkle against a state after the first leaf is set.
                        // This state also happens to have the second leaf set, but that's irrelevant.
                        let mut copy = self.clone();
                        copy.step_n(1)
                            .expect("Failed to step machine forward for proof");
                        copy.modules[self.pc.module()]
                            .memory
                            .merkelize()
                            .into_owned()
                    } else {
                        mem_merkle.into_owned()
                    };
                    out!(second_mem_merkle.prove(next_leaf_idx).unwrap_or_default());
                }
            }
            CallIndirect => {
                let (table, ty) = crate::wavm::unpack_call_indirect(arg);
                let idx = match self.value_stack.last() {
                    Some(Value::I32(i)) => *i,
                    x => fail!("top of stack before call_indirect is {x:?}"),
                };
                let ty = &module.types[usize::try_from(ty).unwrap()];
                out!((table as u64).to_be_bytes());
                out!(ty.hash());
                let table_usize = usize::try_from(table).unwrap();
                let table = &module.tables[table_usize];
                out!(table
                    .serialize_for_proof()
                    .expect("failed to serialize table"));
                out!(module
                    .tables_merkle
                    .prove(table_usize)
                    .expect("Failed to prove tables merkle"));
                let idx_usize = usize::try_from(idx).unwrap();
                if let Some(elem) = table.elems.get(idx_usize) {
                    out!(elem.func_ty.hash());
                    out!(elem.val.serialize_for_proof());
                    out!(table
                        .elems_merkle
                        .prove(idx_usize)
                        .expect("Failed to prove elements merkle"));
                }
            }
            CrossModuleInternalCall => {
                let module_idx = self.value_stack.last().unwrap().assume_u32() as usize;
                let called_module = &self.modules[module_idx];
                out!(called_module.serialize_for_proof(&called_module.memory.merkelize()));
                out!(mod_merkle
                    .prove(module_idx)
                    .expect("Failed to prove module for CrossModuleInternalCall"));
            }
            GetGlobalStateBytes32 | SetGlobalStateBytes32 => {
                out!(self.global_state.serialize());
                let ptr = self.value_stack.last().unwrap().assume_u32();
                if let Some(mut idx) = usize::try_from(ptr).ok().filter(|x| x % 32 == 0) {
                    // Prove the leaf this index is in
                    idx /= Memory::LEAF_SIZE;
                    out!(module.memory.get_leaf_data(idx));
                    out!(mem_merkle.prove(idx).unwrap_or_default());
                }
            }
            ReadPreImage | ReadInboxMessage => {
                let ptr = self
                    .value_stack
                    .get(self.value_stack.len() - 2)
                    .unwrap()
                    .assume_u32();
                if let Some(mut idx) = usize::try_from(ptr).ok().filter(|x| x % 32 == 0) {
                    // Prove the leaf this index is in
                    idx /= Memory::LEAF_SIZE;
                    let prev_data = module.memory.get_leaf_data(idx);
                    out!(prev_data);
                    out!(mem_merkle.prove(idx).unwrap_or_default());
                    if op == Opcode::ReadPreImage {
                        let hash = Bytes32(prev_data);
<<<<<<< HEAD
                        let Some(preimage) = self.preimage_resolver.get_const(self.context, hash)
                        else {
                            fail!("Missing requested preimage for hash {}", hash)
                        };
=======
                        let preimage_ty = PreimageType::try_from(
                            u8::try_from(next_inst.argument_data)
                                .expect("ReadPreImage argument data is out of range for a u8"),
                        )
                        .expect("Invalid preimage type in ReadPreImage argument data");
                        let preimage =
                            match self
                                .preimage_resolver
                                .get_const(self.context, preimage_ty, hash)
                            {
                                Some(b) => b,
                                None => panic!("Missing requested preimage for hash {}", hash),
                            };
>>>>>>> e9d8842c
                        data.push(0); // preimage proof type
                        out!(preimage);
                    } else if op == Opcode::ReadInboxMessage {
                        let msg_idx = self
                            .value_stack
                            .get(self.value_stack.len() - 3)
                            .unwrap()
                            .assume_u64();
                        let inbox_id = argument_data_to_inbox(arg).expect("Bad inbox indentifier");
                        if let Some(msg_data) = self.inbox_contents.get(&(inbox_id, msg_idx)) {
                            data.push(0); // inbox proof type
                            out!(msg_data);
                        }
                    } else {
                        unreachable!()
                    }
                }
            }
            LinkModule | UnlinkModule => {
                if op == LinkModule {
                    let leaf_index = match self.value_stack.last() {
                        Some(Value::I32(x)) => *x as usize / Memory::LEAF_SIZE,
                        x => fail!("module pointer has invalid type {x:?}"),
                    };
                    out!(module.memory.get_leaf_data(leaf_index));
                    out!(mem_merkle.prove(leaf_index).unwrap_or_default());
                }

                // prove that our proposed leaf x has a leaf-like hash
                let module = self.modules.last().unwrap();
                out!(module.serialize_for_proof(&module.memory.merkelize()));

                // prove that leaf x is under the root at position p
                let leaf = self.modules.len() - 1;
                out!((leaf as u32).to_be_bytes());
                out!(mod_merkle.prove(leaf).unwrap());

                // if needed, prove that x is the last module by proving that leaf p + 1 is 0
                let balanced = math::is_power_of_2(leaf + 1);
                if !balanced {
                    out!(mod_merkle.prove_any(leaf + 1));
                }
            }
            _ => {}
        }
        data
    }

    fn prove_guards(&self) -> Vec<u8> {
        let mut data = Vec::with_capacity(33); // size in the empty case
        let guards = self.stack_hashes().3;
        if guards.is_empty() {
            data.extend(Bytes32::default());
            data.push(0);
        } else {
            let last_idx = guards.len() - 1;
            data.extend(ErrorGuardProof::hash_guards(&guards[..last_idx]));
            data.push(1);
            data.extend(guards[last_idx].serialize_for_proof());
        }
        data
    }

    pub fn get_data_stack(&self) -> &[Value] {
        &self.value_stack
    }

    pub fn get_internals_stack(&self) -> &[Value] {
        &self.internal_stack
    }

    pub fn get_guards(&self) -> &[ErrorGuard] {
        &self.guards
    }

    pub fn get_global_state(&self) -> GlobalState {
        self.global_state.clone()
    }

    pub fn set_global_state(&mut self, gs: GlobalState) {
        self.global_state = gs;
    }

    pub fn set_preimage_resolver(&mut self, resolver: PreimageResolver) {
        self.preimage_resolver.resolver = resolver;
    }

    pub fn set_context(&mut self, context: u64) {
        self.context = context;
    }

    pub fn add_inbox_msg(&mut self, identifier: InboxIdentifier, index: u64, data: Vec<u8>) {
        self.inbox_contents.insert((identifier, index), data);
        if index >= self.first_too_far && identifier == InboxIdentifier::Sequencer {
            self.first_too_far = index + 1
        }
    }

    pub fn get_module_names(&self, module: usize) -> Option<&NameCustomSection> {
        self.modules.get(module).map(|m| &*m.names)
    }

    pub fn print_backtrace(&self, stderr: bool) {
        let print = |line: String| match stderr {
            true => println!("{}", line),
            false => eprintln!("{}", line),
        };

        let print_pc = |pc: ProgramCounter| {
            let names = &self.modules[pc.module()].names;
            let func = names
                .functions
                .get(&pc.func)
                .cloned()
                .unwrap_or_else(|| pc.func.to_string());
            let func = rustc_demangle::demangle(&func);
            let module = match names.module.is_empty() {
                true => pc.module.to_string(),
                false => names.module.clone(),
            };
            let inst = format!("#{}", pc.inst);
            print(format!(
                "  {} {} {} {}",
                module.grey(),
                func.mint(),
                "inst".grey(),
                inst.blue(),
            ));
        };

        print_pc(self.pc);
        for frame in self.frame_stack.iter().rev().take(25) {
            if let Value::InternalRef(pc) = frame.return_ref {
                print_pc(pc);
            }
        }
        if self.frame_stack.len() > 25 {
            print(format!("  ... and {} more", self.frame_stack.len() - 25).grey());
        }
    }
}<|MERGE_RESOLUTION|>--- conflicted
+++ resolved
@@ -17,11 +17,7 @@
         IBinOpType, IRelOpType, IUnOpType, Instruction, Opcode,
     },
 };
-<<<<<<< HEAD
-use arbutil::{math, Bytes32, Color};
-=======
-use arbutil::{Color, PreimageType};
->>>>>>> e9d8842c
+use arbutil::{math, Bytes32, Color, PreimageType};
 use digest::Digest;
 use eyre::{bail, ensure, eyre, Result, WrapErr};
 use fnv::FnvHashMap as HashMap;
@@ -1117,7 +1113,7 @@
             true,
             GlobalState::default(),
             HashMap::default(),
-            Arc::new(|_, _| panic!("tried to read preimage")),
+            Arc::new(|_, _, _| panic!("tried to read preimage")),
             Some(stylus_data),
         )?;
 
@@ -2304,12 +2300,12 @@
                 Opcode::ReadPreImage => {
                     let offset = self.value_stack.pop().unwrap().assume_u32();
                     let ptr = self.value_stack.pop().unwrap().assume_u32();
-<<<<<<< HEAD
-
+                    
+                    let preimage_ty = PreimageType::try_from(u8::try_from(inst.argument_data)?)?;
                     let Some(hash) = module.memory.load_32_byte_aligned(ptr.into()) else {
                         error!()
                     };
-                    let Some(preimage) = self.preimage_resolver.get(self.context, hash) else {
+                    let Some(preimage) = self.preimage_resolver.get(self.context, preimage_ty, hash) else {
                         eprintln!(
                             "{} for hash {}",
                             "Missing requested preimage".red(),
@@ -2325,31 +2321,6 @@
                     let success = module.memory.store_slice_aligned(ptr.into(), read);
                     assert!(success, "Failed to write to previously read memory");
                     self.value_stack.push(Value::I32(len as u32));
-=======
-                    let preimage_ty = PreimageType::try_from(u8::try_from(inst.argument_data)?)?;
-                    if let Some(hash) = module.memory.load_32_byte_aligned(ptr.into()) {
-                        if let Some(preimage) =
-                            self.preimage_resolver.get(self.context, preimage_ty, hash)
-                        {
-                            let offset = usize::try_from(offset).unwrap();
-                            let len = std::cmp::min(32, preimage.len().saturating_sub(offset));
-                            let read = preimage.get(offset..(offset + len)).unwrap_or_default();
-                            let success = module.memory.store_slice_aligned(ptr.into(), read);
-                            assert!(success, "Failed to write to previously read memory");
-                            self.value_stack.push(Value::I32(len as u32));
-                        } else {
-                            eprintln!(
-                                "{} for hash {}",
-                                "Missing requested preimage".red(),
-                                hash.red(),
-                            );
-                            self.eprint_backtrace();
-                            bail!("missing requested preimage for hash {}", hash);
-                        }
-                    } else {
-                        error!();
-                    }
->>>>>>> e9d8842c
                 }
                 Opcode::ReadInboxMessage => {
                     let offset = self.value_stack.pop().unwrap().assume_u32();
@@ -2842,26 +2813,15 @@
                     out!(mem_merkle.prove(idx).unwrap_or_default());
                     if op == Opcode::ReadPreImage {
                         let hash = Bytes32(prev_data);
-<<<<<<< HEAD
-                        let Some(preimage) = self.preimage_resolver.get_const(self.context, hash)
-                        else {
-                            fail!("Missing requested preimage for hash {}", hash)
-                        };
-=======
                         let preimage_ty = PreimageType::try_from(
                             u8::try_from(next_inst.argument_data)
                                 .expect("ReadPreImage argument data is out of range for a u8"),
                         )
                         .expect("Invalid preimage type in ReadPreImage argument data");
-                        let preimage =
-                            match self
-                                .preimage_resolver
-                                .get_const(self.context, preimage_ty, hash)
-                            {
-                                Some(b) => b,
-                                None => panic!("Missing requested preimage for hash {}", hash),
-                            };
->>>>>>> e9d8842c
+                        let Some(preimage) = self.preimage_resolver.get_const(self.context, preimage_ty, hash)
+                        else {
+                            fail!("Missing requested preimage for hash {}", hash)
+                        };
                         data.push(0); // preimage proof type
                         out!(preimage);
                     } else if op == Opcode::ReadInboxMessage {
