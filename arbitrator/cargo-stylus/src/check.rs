// Copyright 2023, Offchain Labs, Inc.
// For license information, see https://github.com/nitro/blob/master/LICENSE
use bytesize::ByteSize;
use std::path::PathBuf;
use std::str::FromStr;

use crate::{
    color::Color,
    constants::{ARB_WASM_ADDRESS, MAX_PROGRAM_SIZE},
    deploy::activation_calldata,
    project, wallet, CheckConfig,
};
use ethers::prelude::*;
use ethers::utils::get_contract_address;
use ethers::{
    providers::JsonRpcClient,
    types::{transaction::eip2718::TypedTransaction, Address},
};

use ethers::types::Eip1559TransactionRequest;
use ethers::{
    core::types::spoof,
    providers::{Provider, RawCall},
};

/// Runs a series of checks on the WASM program to ensure it is valid for compilation
/// and code size before being deployed and activated onchain. An optional list of checks
/// to disable can be specified.
pub async fn run_checks(cfg: CheckConfig) -> eyre::Result<(), String> {
    let wasm_file_path: PathBuf = match cfg.wasm_file_path {
        Some(path) => PathBuf::from_str(&path).unwrap(),
        None => project::build_project_to_wasm()
            .map_err(|e| format!("failed to build project to WASM: {e}"))?,
    };
    let (_, deploy_ready_code) = project::get_compressed_wasm_bytes(&wasm_file_path)
        .map_err(|e| format!("failed to get compressed WASM bytes: {e}"))?;

    let compressed_size = ByteSize::b(deploy_ready_code.len() as u64);
    if compressed_size > MAX_PROGRAM_SIZE {
        return Err(format!(
            "brotli-compressed WASM size {} is bigger than program size limit: {}",
            compressed_size.to_string().red(),
            MAX_PROGRAM_SIZE,
        ));
    }

    let provider = Provider::<Http>::try_from(&cfg.endpoint)
        .map_err(|e| format!("could not initialize provider from http {e}"))?;

    let expected_program_addr = match cfg.activate_program_address {
        Some(addr) => addr,
        None => {
            let wallet = wallet::load(cfg.private_key_path, cfg.keystore_opts)?;
            let chain_id = provider
                .get_chainid()
                .await
                .map_err(|e| format!("could not get chain id {e}"))?
                .as_u64();
            let client =
                SignerMiddleware::new(provider.clone(), wallet.clone().with_chain_id(chain_id));

            let addr = wallet.address();
            let nonce = client
                .get_transaction_count(addr, None)
                .await
                .map_err(|e| format!("could not get nonce {addr} {e}"))?;

            get_contract_address(wallet.address(), nonce)
        }
    };
    check_can_activate(provider, &expected_program_addr, deploy_ready_code).await
}

/// Checks if a program can be successfully activated onchain before it is deployed
/// by using an eth_call override that injects the program's code at a specified address.
/// This allows for verifying an activation call is correct and will succeed if sent
/// as a transaction with the appropriate gas.
pub async fn check_can_activate<T>(
    client: Provider<T>,
    expected_program_address: &Address,
    compressed_wasm: Vec<u8>,
) -> eyre::Result<(), String>
where
    T: JsonRpcClient + Send + Sync,
{
    let calldata = activation_calldata(expected_program_address);
    let to = hex::decode(ARB_WASM_ADDRESS).unwrap();
    let to = Address::from_slice(&to);

    let tx_request = Eip1559TransactionRequest::new().to(to).data(calldata);
    let tx = TypedTransaction::Eip1559(tx_request);

    // Spoof the state as if the program already exists at the specified address
    // using an eth_call override.
    let state = spoof::code(
        Address::from_slice(expected_program_address.as_bytes()),
        compressed_wasm.into(),
    );
    let response = client.call_raw(&tx).state(&state).await.map_err(|e| {
        format!(
            "program predeployment check failed when checking against ARB_WASM_ADDRESS {to}: {e}"
        )
    })?;

<<<<<<< HEAD
#[cfg(test)]
mod test {
    use super::*;
    use wasmer::wat2wasm;
    #[test]
    fn test_run_checks() {
        let wat = r#"
        (module
            (func $foo (export "foo") (result v128)
                v128.const i32x4 1 2 3 4))
        "#;
        let wasm_bytes = wat2wasm(wat.as_bytes()).unwrap();
        let disabled = vec![];
        match run_checks(&wasm_bytes, &[], &disabled) {
            Ok(_) => panic!("Expected error"),
            Err(e) => assert!(e.contains("128-bit types are not supported")),
        }
=======
    if response.len() < 2 {
        return Err(format!(
            "Stylus version bytes response too short, expected at least 2 bytes but got: {}",
            hex::encode(&response)
        ));
>>>>>>> 6a39767c
    }
    let n = response.len();
    let version_bytes: [u8; 2] = response[n - 2..]
        .try_into()
        .map_err(|e| format!("could not parse Stylus version bytes: {e}"))?;
    let version = u16::from_be_bytes(version_bytes);
    println!("Program succeeded Stylus onchain activation checks with Stylus version: {version}");
    Ok(())
}<|MERGE_RESOLUTION|>--- conflicted
+++ resolved
@@ -102,31 +102,11 @@
         )
     })?;
 
-<<<<<<< HEAD
-#[cfg(test)]
-mod test {
-    use super::*;
-    use wasmer::wat2wasm;
-    #[test]
-    fn test_run_checks() {
-        let wat = r#"
-        (module
-            (func $foo (export "foo") (result v128)
-                v128.const i32x4 1 2 3 4))
-        "#;
-        let wasm_bytes = wat2wasm(wat.as_bytes()).unwrap();
-        let disabled = vec![];
-        match run_checks(&wasm_bytes, &[], &disabled) {
-            Ok(_) => panic!("Expected error"),
-            Err(e) => assert!(e.contains("128-bit types are not supported")),
-        }
-=======
     if response.len() < 2 {
         return Err(format!(
             "Stylus version bytes response too short, expected at least 2 bytes but got: {}",
             hex::encode(&response)
         ));
->>>>>>> 6a39767c
     }
     let n = response.len();
     let version_bytes: [u8; 2] = response[n - 2..]
