// Copyright 2023, Offchain Labs, Inc.
// For license information, see https://github.com/nitro/blob/master/LICENSE
use std::path::PathBuf;
use std::str::FromStr;

use ethers::types::{Eip1559TransactionRequest, H160, U256};
use ethers::utils::get_contract_address;
use ethers::{
    middleware::SignerMiddleware,
    providers::{Http, Middleware, Provider},
    signers::Signer,
};

<<<<<<< HEAD
use crate::{constants, project, tx, DeployConfig, DeployMode};
=======
use crate::{constants, project, tx, wallet, DeployConfig, DeployMode};
>>>>>>> 6a39767c

/// Performs one of three different modes for a Stylus program:
/// DeployOnly: Sends a signed tx to deploy a Stylus program to a new address.
/// ActivateOnly: Sends a signed tx to activate a Stylus program at a specified address.
/// DeployAndActivate (default): Sends both transactions above.
pub async fn deploy(cfg: DeployConfig) -> eyre::Result<(), String> {
<<<<<<< HEAD
    let wallet = load_wallet(&cfg)?;
=======
    let wallet = wallet::load(cfg.private_key_path, cfg.keystore_opts)
        .map_err(|e| format!("could not load wallet: {e}"))?;
>>>>>>> 6a39767c

    let provider = Provider::<Http>::try_from(&cfg.endpoint).map_err(|e| {
        format!(
            "could not initialize provider from http endpoint: {}: {e}",
            &cfg.endpoint
        )
    })?;
    let chain_id = provider
        .get_chainid()
        .await
        .map_err(|e| format!("could not get chain id {e}"))?
        .as_u64();
    let client = SignerMiddleware::new(provider, wallet.clone().with_chain_id(chain_id));

    let addr = wallet.address();
    let nonce = client
        .get_transaction_count(addr, None)
        .await
        .map_err(|e| format!("could not get nonce for address {addr}: {e}"))?;

    let expected_program_addr = get_contract_address(wallet.address(), nonce);

    let (deploy, activate) = match cfg.mode {
        Some(DeployMode::DeployOnly) => (true, false),
        Some(DeployMode::ActivateOnly) => (false, true),
        // Default mode is to deploy and activate
        None => {
            if cfg.estimate_gas_only && cfg.activate_program_address.is_none() {
                // cannot activate if not really deploying
                (true, false)
            } else {
                (true, true)
            }
        }
    };

    if deploy {
        let wasm_file_path: PathBuf = match &cfg.wasm_file_path {
            Some(path) => PathBuf::from_str(&path).unwrap(),
            None => project::build_project_to_wasm()
                .map_err(|e| format!("could not build project to WASM: {e}"))?,
        };
        let (_, deploy_ready_code) = project::get_compressed_wasm_bytes(&wasm_file_path)?;
        println!("Deploying program to address {expected_program_addr:#032x}");
        let deployment_calldata = program_deployment_calldata(&deploy_ready_code);
        let mut tx_request = Eip1559TransactionRequest::new()
            .from(wallet.address())
            .data(deployment_calldata);
        tx::submit_signed_tx(&client, cfg.estimate_gas_only, &mut tx_request)
            .await
            .map_err(|e| format!("could not submit signed deployment tx: {e}"))?;
    }
    if activate {
        let program_addr = cfg
            .activate_program_address
            .unwrap_or(expected_program_addr);
        println!("Activating program at address {program_addr:#032x}");
        let activate_calldata = activation_calldata(&program_addr);

        let to = hex::decode(constants::ARB_WASM_ADDRESS).unwrap();
        let to = H160::from_slice(&to);

        let mut tx_request = Eip1559TransactionRequest::new()
            .from(wallet.address())
            .to(to)
            .data(activate_calldata);
        tx::submit_signed_tx(&client, cfg.estimate_gas_only, &mut tx_request)
            .await
            .map_err(|e| format!("could not submit signed deployment tx: {e}"))?;
    }
    Ok(())
}

<<<<<<< HEAD
/// Loads a wallet for signing transactions either from a private key file path.
/// or a keystore along with a keystore password file.
fn load_wallet(cfg: &DeployConfig) -> eyre::Result<LocalWallet, String> {
    if cfg.private_key_path.is_some()
        && (cfg.keystore_opts.keystore_password_path.is_some()
            && cfg.keystore_opts.keystore_path.is_some())
    {
        return Err("must provide either privkey path or keystore options exclusively".to_string());
    }

    if let Some(priv_key_path) = &cfg.private_key_path {
        let privkey = read_secret_from_file(&priv_key_path)?;
        return LocalWallet::from_str(&privkey)
            .map_err(|e| format!("could not parse private key {}", e));
    }
    let keystore_password_path = cfg
        .keystore_opts
        .keystore_password_path
        .as_ref()
        .ok_or("no keystore password path provided")?;
    let keystore_pass = read_secret_from_file(&keystore_password_path)?;
    let keystore_path = cfg
        .keystore_opts
        .keystore_path
        .as_ref()
        .ok_or("no keystore path provided")?;
    LocalWallet::decrypt_keystore(keystore_path, keystore_pass)
        .map_err(|e| format!("could not decrypt keystore {}", e))
=======
pub fn activation_calldata(program_addr: &H160) -> Vec<u8> {
    let mut activate_calldata = vec![];
    let activate_method_hash = hex::decode(constants::ARBWASM_ACTIVATE_METHOD_HASH).unwrap();
    activate_calldata.extend(activate_method_hash);
    let mut extension = [0u8; 32];
    // Next, we add the address to the last 20 bytes of extension
    extension[12..32].copy_from_slice(program_addr.as_bytes());
    activate_calldata.extend(extension);
    activate_calldata
>>>>>>> 6a39767c
}

fn read_secret_from_file(fpath: &str) -> Result<String, String> {
    let f =
        std::fs::File::open(fpath).map_err(|e| format!("could not read secret from file {}", e))?;
    let mut buf_reader = BufReader::new(f);
    let mut secret = String::new();
    buf_reader
        .read_line(&mut secret)
        .map_err(|e| format!("could not read secret from file {}", e))?;
    Ok(secret.trim().to_string())
}

/// Prepares an EVM bytecode prelude for contract creation.
pub fn program_deployment_calldata(code: &[u8]) -> Vec<u8> {
    let mut code_len = [0u8; 32];
    U256::from(code.len()).to_big_endian(&mut code_len);
    let mut deploy: Vec<u8> = vec![];
    deploy.push(0x7f); // PUSH32
    deploy.extend(code_len);
    deploy.push(0x80); // DUP1
    deploy.push(0x60); // PUSH1
    deploy.push(0x2a); // 42 the prelude length
    deploy.push(0x60); // PUSH1
    deploy.push(0x00);
    deploy.push(0x39); // CODECOPY
    deploy.push(0x60); // PUSH1
    deploy.push(0x00);
    deploy.push(0xf3); // RETURN
    deploy.extend(code);
    deploy
}<|MERGE_RESOLUTION|>--- conflicted
+++ resolved
@@ -11,23 +11,15 @@
     signers::Signer,
 };
 
-<<<<<<< HEAD
-use crate::{constants, project, tx, DeployConfig, DeployMode};
-=======
 use crate::{constants, project, tx, wallet, DeployConfig, DeployMode};
->>>>>>> 6a39767c
 
 /// Performs one of three different modes for a Stylus program:
 /// DeployOnly: Sends a signed tx to deploy a Stylus program to a new address.
 /// ActivateOnly: Sends a signed tx to activate a Stylus program at a specified address.
 /// DeployAndActivate (default): Sends both transactions above.
 pub async fn deploy(cfg: DeployConfig) -> eyre::Result<(), String> {
-<<<<<<< HEAD
-    let wallet = load_wallet(&cfg)?;
-=======
     let wallet = wallet::load(cfg.private_key_path, cfg.keystore_opts)
         .map_err(|e| format!("could not load wallet: {e}"))?;
->>>>>>> 6a39767c
 
     let provider = Provider::<Http>::try_from(&cfg.endpoint).map_err(|e| {
         format!(
@@ -101,36 +93,6 @@
     Ok(())
 }
 
-<<<<<<< HEAD
-/// Loads a wallet for signing transactions either from a private key file path.
-/// or a keystore along with a keystore password file.
-fn load_wallet(cfg: &DeployConfig) -> eyre::Result<LocalWallet, String> {
-    if cfg.private_key_path.is_some()
-        && (cfg.keystore_opts.keystore_password_path.is_some()
-            && cfg.keystore_opts.keystore_path.is_some())
-    {
-        return Err("must provide either privkey path or keystore options exclusively".to_string());
-    }
-
-    if let Some(priv_key_path) = &cfg.private_key_path {
-        let privkey = read_secret_from_file(&priv_key_path)?;
-        return LocalWallet::from_str(&privkey)
-            .map_err(|e| format!("could not parse private key {}", e));
-    }
-    let keystore_password_path = cfg
-        .keystore_opts
-        .keystore_password_path
-        .as_ref()
-        .ok_or("no keystore password path provided")?;
-    let keystore_pass = read_secret_from_file(&keystore_password_path)?;
-    let keystore_path = cfg
-        .keystore_opts
-        .keystore_path
-        .as_ref()
-        .ok_or("no keystore path provided")?;
-    LocalWallet::decrypt_keystore(keystore_path, keystore_pass)
-        .map_err(|e| format!("could not decrypt keystore {}", e))
-=======
 pub fn activation_calldata(program_addr: &H160) -> Vec<u8> {
     let mut activate_calldata = vec![];
     let activate_method_hash = hex::decode(constants::ARBWASM_ACTIVATE_METHOD_HASH).unwrap();
@@ -140,7 +102,6 @@
     extension[12..32].copy_from_slice(program_addr.as_bytes());
     activate_calldata.extend(extension);
     activate_calldata
->>>>>>> 6a39767c
 }
 
 fn read_secret_from_file(fpath: &str) -> Result<String, String> {
