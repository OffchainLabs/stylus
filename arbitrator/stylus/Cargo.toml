[package]
name = "stylus"
version = "0.1.0"
edition = "2021"

[dependencies]
arbutil = { path = "../arbutil/" }
<<<<<<< HEAD
prover = { path = "../prover/" }
wasmer = { path = "../wasm-upstream/wasmer/lib/api" }
wasmer-compiler-singlepass = { path = "../wasm-upstream/wasmer/lib/compiler-singlepass" }
=======
prover = { path = "../prover/", default-features = false, features = ["native"] }
wasmer = { path = "../wasm-upstream/wasmer/lib/api/" }
wasmer-compiler-singlepass = { path = "../wasm-upstream/wasmer/lib/compiler-singlepass", default-features = false, features = ["std", "unwind", "avx"] }
>>>>>>> 4e803ef6
wasmer-compiler-cranelift = { path = "../wasm-upstream/wasmer/lib/compiler-cranelift" }
wasmer-compiler-llvm = { path = "../wasm-upstream/wasmer/lib/compiler-llvm", optional = true }
ouroboros = "0.15.5"
parking_lot = "0.12.1"
thiserror = "1.0.33"
libc = "0.2.108"
eyre = "0.6.5"
fnv = "1.0.7"
sha3 = "0.10.5"
hex = "0.4.3"
regex = "1.7.1"

[features]
default = ["singlepass_rayon"]
llvm = ["dep:wasmer-compiler-llvm"]
benchmark = []
singlepass_rayon = ["prover/singlepass_rayon", "wasmer-compiler-singlepass/rayon"]

[lib]
<<<<<<< HEAD
crate-type = ["staticlib", "lib"]
=======
crate-type = ["lib", "staticlib"]
>>>>>>> 4e803ef6
<|MERGE_RESOLUTION|>--- conflicted
+++ resolved
@@ -5,15 +5,9 @@
 
 [dependencies]
 arbutil = { path = "../arbutil/" }
-<<<<<<< HEAD
-prover = { path = "../prover/" }
-wasmer = { path = "../wasm-upstream/wasmer/lib/api" }
-wasmer-compiler-singlepass = { path = "../wasm-upstream/wasmer/lib/compiler-singlepass" }
-=======
 prover = { path = "../prover/", default-features = false, features = ["native"] }
 wasmer = { path = "../wasm-upstream/wasmer/lib/api/" }
 wasmer-compiler-singlepass = { path = "../wasm-upstream/wasmer/lib/compiler-singlepass", default-features = false, features = ["std", "unwind", "avx"] }
->>>>>>> 4e803ef6
 wasmer-compiler-cranelift = { path = "../wasm-upstream/wasmer/lib/compiler-cranelift" }
 wasmer-compiler-llvm = { path = "../wasm-upstream/wasmer/lib/compiler-llvm", optional = true }
 ouroboros = "0.15.5"
@@ -33,8 +27,4 @@
 singlepass_rayon = ["prover/singlepass_rayon", "wasmer-compiler-singlepass/rayon"]
 
 [lib]
-<<<<<<< HEAD
-crate-type = ["staticlib", "lib"]
-=======
-crate-type = ["lib", "staticlib"]
->>>>>>> 4e803ef6
+crate-type = ["lib", "staticlib"]