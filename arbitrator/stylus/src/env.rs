--- conflicted
+++ resolved
@@ -17,11 +17,7 @@
 };
 use thiserror::Error;
 use wasmer::{
-<<<<<<< HEAD
-    FunctionEnvMut, Global, Memory, MemoryAccessError, MemoryView, Pages, StoreMut, WasmPtr,
-=======
-    AsStoreRef, FunctionEnvMut, Memory, MemoryAccessError, MemoryView, Pages, StoreMut, WasmPtr,
->>>>>>> a5d27cdc
+    FunctionEnvMut, Memory, MemoryAccessError, MemoryView, Pages, StoreMut, WasmPtr,
 };
 use wasmer_types::RawValue;
 use wasmer_vm::VMGlobalDefinition;
