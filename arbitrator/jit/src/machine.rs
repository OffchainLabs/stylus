--- conflicted
+++ resolved
@@ -5,14 +5,9 @@
     arbcompress, gostack::GoRuntimeState, runtime, socket, syscall, syscall::JsRuntimeState, user,
     wavmio, wavmio::Bytes32, Opts,
 };
-<<<<<<< HEAD
-use arbutil::Color;
+
+use arbutil::{Color, PreimageType};
 use eyre::{bail, ErrReport, Result, WrapErr};
-=======
-
-use arbutil::{Color, PreimageType};
-use eyre::{bail, Result, WrapErr};
->>>>>>> e9d8842c
 use sha3::{Digest, Keccak256};
 use thiserror::Error;
 use wasmer::{
@@ -113,14 +108,13 @@
             "syscall/js.copyBytesToGo" => func!(syscall::js_copy_bytes_to_go),
             "syscall/js.copyBytesToJS" => func!(syscall::js_copy_bytes_to_js),
 
-<<<<<<< HEAD
             github!("wavmio.getGlobalStateBytes32") => func!(wavmio::get_global_state_bytes32),
             github!("wavmio.setGlobalStateBytes32") => func!(wavmio::set_global_state_bytes32),
             github!("wavmio.getGlobalStateU64") => func!(wavmio::get_global_state_u64),
             github!("wavmio.setGlobalStateU64") => func!(wavmio::set_global_state_u64),
             github!("wavmio.readInboxMessage") => func!(wavmio::read_inbox_message),
             github!("wavmio.readDelayedInboxMessage") => func!(wavmio::read_delayed_inbox_message),
-            github!("wavmio.resolvePreImage") => func!(wavmio::resolve_preimage),
+            github!("wavmio.resolveTypedPreimage") => func!(wavmio::resolve_typed_preimage),
 
             github!("arbos/programs.activateProgramRustImpl") => func!(user::stylus_activate),
             github!("arbos/programs.callProgramRustImpl") => func!(user::stylus_call),
@@ -131,24 +125,6 @@
 
             github!("arbcompress.brotliCompress") => func!(arbcompress::brotli_compress),
             github!("arbcompress.brotliDecompress") => func!(arbcompress::brotli_decompress),
-=======
-            "github.com/offchainlabs/nitro/wavmio.getGlobalStateBytes32" => func!(wavmio::get_global_state_bytes32),
-            "github.com/offchainlabs/nitro/wavmio.setGlobalStateBytes32" => func!(wavmio::set_global_state_bytes32),
-            "github.com/offchainlabs/nitro/wavmio.getGlobalStateU64" => func!(wavmio::get_global_state_u64),
-            "github.com/offchainlabs/nitro/wavmio.setGlobalStateU64" => func!(wavmio::set_global_state_u64),
-            "github.com/offchainlabs/nitro/wavmio.readInboxMessage" => func!(wavmio::read_inbox_message),
-            "github.com/offchainlabs/nitro/wavmio.readDelayedInboxMessage" => func!(wavmio::read_delayed_inbox_message),
-            "github.com/offchainlabs/nitro/wavmio.resolvePreImage" => {
-                #[allow(deprecated)] // we're just keeping this around until we no longer need to validate old replay binaries
-                {
-                    func!(wavmio::resolve_keccak_preimage)
-                }
-            },
-            "github.com/offchainlabs/nitro/wavmio.resolveTypedPreimage" => func!(wavmio::resolve_typed_preimage),
-
-            "github.com/offchainlabs/nitro/arbcompress.brotliCompress" => func!(arbcompress::brotli_compress),
-            "github.com/offchainlabs/nitro/arbcompress.brotliDecompress" => func!(arbcompress::brotli_decompress),
->>>>>>> e9d8842c
         },
     };
 
@@ -217,12 +193,8 @@
 
 pub type WasmEnvMut<'a> = FunctionEnvMut<'a, WasmEnv>;
 pub type Inbox = BTreeMap<u64, Vec<u8>>;
-<<<<<<< HEAD
-pub type Oracle = BTreeMap<Bytes32, Vec<u8>>;
+pub type Preimages = BTreeMap<PreimageType, BTreeMap<[u8; 32], Vec<u8>>>;
 pub type ModuleAsm = Arc<[u8]>;
-=======
-pub type Preimages = BTreeMap<PreimageType, BTreeMap<[u8; 32], Vec<u8>>>;
->>>>>>> e9d8842c
 
 #[derive(Default)]
 pub struct WasmEnv {
@@ -237,13 +209,9 @@
     /// An ordered list of the 32-byte globals
     pub large_globals: [Bytes32; 2],
     /// An oracle allowing the prover to reverse keccak256
-<<<<<<< HEAD
-    pub preimages: Oracle,
+    pub preimages: Preimages,
     /// A collection of programs called during the course of execution
     pub module_asms: HashMap<Bytes32, ModuleAsm>,
-=======
-    pub preimages: Preimages,
->>>>>>> e9d8842c
     /// The sequencer inbox's messages
     pub sequencer_messages: Inbox,
     /// The delayed inbox's messages
