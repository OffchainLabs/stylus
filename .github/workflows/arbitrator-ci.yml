--- conflicted
+++ resolved
@@ -3,16 +3,13 @@
 
 on:
   workflow_dispatch:
-<<<<<<< HEAD
     inputs:
       enable_tmate:
         type: boolean
         description: 'Enable tmate'
         required: false
         default: false
-=======
   merge_group:
->>>>>>> e9d8842c
   pull_request:
     paths:
       - 'arbitrator/**'
