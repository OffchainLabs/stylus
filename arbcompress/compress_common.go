--- conflicted
+++ resolved
@@ -3,7 +3,6 @@
 
 package arbcompress
 
-<<<<<<< HEAD
 type BrotliStatus = uint32
 
 const (
@@ -11,9 +10,6 @@
 	BrotliSuccess
 )
 
-const LEVEL_FAST = 0
-=======
->>>>>>> e9d8842c
 const LEVEL_WELL = 11
 const WINDOW_SIZE = 22 // BROTLI_DEFAULT_WINDOW
 
@@ -22,5 +18,5 @@
 }
 
 func CompressLevel(input []byte, level int) ([]byte, error) {
-	return compressLevel(input, level)
+	return compressLevel(input, uint32(level))
 }